#!/usr/bin/env cwl-runner

class: Workflow
cwlVersion: v1.2

requirements:
   - class: SubworkflowFeatureRequirement
   - class: InlineJavascriptRequirement
   - class: StepInputExpressionRequirement
   - class: MultipleInputFeatureRequirement

inputs:
  codebook:
    type:
      - type: record
        name: pkl
        fields:
          pkl:
            type: File
            doc: A codebook for this experiment, saved in a python pickle.
      - type: record
        name: exp
        fields:
          exp:
            type: Directory
            doc: The location of an experiment.json file, which has the corresponding codebook for this experiment.
  segmentation_loc:
    type: Directory?
    doc: The location of the output from the segmentation step, if it was performed.

  data:
    type:
    - type: record
      name: pkl
      fields:
        spots:
          type: File?
          doc: Spots found in this experiment, saved in a python pickle.
        transcripts:
          type: File
          doc: The output DecodedIntensityTable, saved in a python pickle.
    - type: record
      name: exp
      fields:
        exp:
          type: Directory
          doc: The location of output of starfish runner step, 4_Decoded. Contains spots (if applicable) and netcdfs containing the DecodedIntensityTable.

  has_spots:
    type: boolean?
    doc: If true, will look for spots within the experiment field.

  roi:
    type: File?
    doc: The location of the RoiSet.zip, if applicable.

  parameter_json:
    type: File?
    doc: The json with parameters to be read in for the following variables.

  imagesize:
    type:
      - 'null'
      - type: record
        fields:
          - name: x_size
            type: int
            doc: x-dimension of image
          - name: y_size
            type: int
            doc: y-dimension of image
          - name: z_size
            type: int
            doc: number of z-stacks

  find_ripley:
    type: boolean?
    doc: If true, will run ripley K estimates to find spatial density measures.  Can be slow.
    default: False

  save_pdf:
    type: boolean?
    doc: If true, will save graphical output to a pdf.
    default: True

outputs:
  qc_metrics:
    type: Directory
    outputSource: execute_qc/qc_metrics

steps:

  read_schema:
    run:
      class: CommandLineTool
      baseCommand: cat

      requirements:
        DockerRequirement:
<<<<<<< HEAD
          dockerPull: docker.pkg.github.com/hubmapconsortium/spatial-transcriptomics-pipeline/starfish-custom:2.05
=======
          dockerPull: ghcr.io/hubmapconsortium/spatial-transcriptomics-pipeline/starfish-custom:latest
>>>>>>> 36b41756

      inputs:
        schema:
          type: string
          inputBinding:
            position: 1

      outputs:
        data:
          type: stdout

    in:
      schema:
        valueFrom: "/opt/qc.json"
    out: [data]

  stage_qc:
    run: inputParser.cwl
    in:
      datafile: parameter_json
      schema: read_schema/data
    out: [find_ripley, save_pdf, fov_positioning_x_shape, fov_positioning_y_shape, fov_positioning_z_shape, decoding_decode_method]
    when: $(inputs.datafile != null)

  execute_qc:
    run:
      class: CommandLineTool
      baseCommand: /opt/qcDriver.py

      requirements:
        DockerRequirement:
<<<<<<< HEAD
          dockerPull: docker.pkg.github.com/hubmapconsortium/spatial-transcriptomics-pipeline/starfish-custom:2.05
=======
          dockerPull: ghcr.io/hubmapconsortium/spatial-transcriptomics-pipeline/starfish-custom:latest
>>>>>>> 36b41756

      inputs:
        codebook:
          type:
            - type: record
              name: pkl
              fields:
                pkl:
                  type: File
                  inputBinding:
                    prefix: --codebook-pkl
            - type: record
              name: exp
              fields:
                exp:
                  type: Directory
                  inputBinding:
                    prefix: --codebook-exp

        segmentation_loc:
          type: Directory?
          inputBinding:
            prefix: --segmentation-loc

        data:
          type:
          - type: record
            name: pkl
            fields:
              spots:
                type: File?
                inputBinding:
                  prefix: --spots-pkl
              transcripts:
                type: File
                inputBinding:
                  prefix: --transcript-pkl
          - type: record
            name: exp
            fields:
              exp:
                type: Directory
                inputBinding:
                  prefix: --exp-output

        has_spots:
          type: boolean?
          inputBinding:
            prefix: --has-spots

        roi:
          type: File?
          inputBinding:
            prefix: --roi

        imagesize:
          - 'null'
          - type: record
            fields:
              - name: x_size
                type: int
                inputBinding:
                  prefix: --x-size
              - name: y_size
                type: int
                inputBinding:
                  prefix: --y-size
              - name: z_size
                type: int
                inputBinding:
                  prefix: --z-size

        find_ripley:
          type: boolean?
          inputBinding:
            prefix: --run-ripley

        save_pdf:
          type: boolean?
          inputBinding:
            prefix: --save-pdf

      outputs:
        qc_metrics:
          type: Directory
          outputBinding:
            glob: "7_QC/"
    in:
      codebook: codebook
      segmentation_loc: segmentation_loc
      has_spots:
        source: [stage_qc/decoding_decode_method, has_spots]
        valueFrom: |
          ${
             if(self[0] || self[1]){
               return true;
             } else {
               return false;
             }
          }
      data: data
      roi: roi
      imagesize:
        source: [imagesize, stage_qc/fov_positioning_x_shape, stage_qc/fov_positioning_y_shape, stage_qc/fov_positioning_z_shape]
        valueFrom: |
          ${
            if(!self[1]){
              return self[0];
            } else {
              return {
                "x_size": self[1],
                "y_size": self[2],
                "z_size": self[3]
              };
            }
          }
      find_ripley:
        source: [stage_qc/find_ripley, find_ripley]
        pickValue: first_non_null
      save_pdf:
        source: [stage_qc/save_pdf, save_pdf]
        pickValue: first_non_null

    out: [qc_metrics]<|MERGE_RESOLUTION|>--- conflicted
+++ resolved
@@ -97,11 +97,7 @@
 
       requirements:
         DockerRequirement:
-<<<<<<< HEAD
-          dockerPull: docker.pkg.github.com/hubmapconsortium/spatial-transcriptomics-pipeline/starfish-custom:2.05
-=======
           dockerPull: ghcr.io/hubmapconsortium/spatial-transcriptomics-pipeline/starfish-custom:latest
->>>>>>> 36b41756
 
       inputs:
         schema:
@@ -133,11 +129,7 @@
 
       requirements:
         DockerRequirement:
-<<<<<<< HEAD
-          dockerPull: docker.pkg.github.com/hubmapconsortium/spatial-transcriptomics-pipeline/starfish-custom:2.05
-=======
           dockerPull: ghcr.io/hubmapconsortium/spatial-transcriptomics-pipeline/starfish-custom:latest
->>>>>>> 36b41756
 
       inputs:
         codebook:
@@ -190,7 +182,7 @@
 
         roi:
           type: File?
-          inputBinding:
+          inputBinding: 
             prefix: --roi
 
         imagesize:
