#!/usr/bin/env cwl-runner

class: Workflow
cwlVersion: v1.2

requirements:
<<<<<<< HEAD
  DockerRequirement:
    dockerPull: docker.pkg.github.com/hubmapconsortium/spatial-transcriptomics-pipeline/starfish-custom:2.02
=======
   - class: SubworkflowFeatureRequirement
   - class: InlineJavascriptRequirement
   - class: StepInputExpressionRequirement
   - class: MultipleInputFeatureRequirement
>>>>>>> 93a1abad

inputs:
  codebook:
    type:
      - type: record
        name: pkl
        fields:
          pkl:
            type: File
            doc: A codebook for this experiment, saved in a python pickle.
      - type: record
        name: exp
        fields:
          exp:
            type: Directory
            doc: The location of an experiment.json file, which has the corresponding codebook for this experiment.
  segmentation_loc:
    type: Directory?
    doc: The location of the output from the segmentation step, if it was performed.

  data:
    type:
    - type: record
      name: pkl
      fields:
        spots:
          type: File?
          doc: Spots found in this experiment, saved in a python pickle.
        transcripts:
          type: File
          doc: The output DecodedIntensityTable, saved in a python pickle.
    - type: record
      name: exp
      fields:
        exp:
          type: Directory
          doc: The location of output of starfish runner step, 4_Decoded. Contains spots (if applicable) and netcdfs containing the DecodedIntensityTable.

  has_spots:
    type: boolean?
    doc: If true, will look for spots within the experiment field.

  roi:
    type: File?
<<<<<<< HEAD
    inputBinding:
      prefix: --roi
=======
>>>>>>> 93a1abad
    doc: The location of the RoiSet.zip, if applicable.

  parameter_json:
    type: File?
    doc: The json with parameters to be read in for the following variables.

  imagesize:
    - 'null'
    - type: record
      fields:
        - name: x_size
          type: int
          doc: x-dimension of image
        - name: y_size
          type: int
          doc: y-dimension of image
        - name: z_size
          type: int
          doc: number of z-stacks

  find_ripley:
    type: boolean?
    doc: If true, will run ripley K estimates to find spatial density measures.  Can be slow.
<<<<<<< HEAD
=======
    default: False
>>>>>>> 93a1abad

  save_pdf:
    type: boolean?
    doc: If true, will save graphical output to a pdf.
    default: True

outputs:
  qc_metrics:
    type: Directory
    outputSource: execute_qc/qc_metrics

steps:
  stage_qc:
    run: inputParser.cwl
    in:
      datafile: parameter_json
      schema:
        valueFrom: |
          ${
            return {
              "class": "File",
              "location": "../input_schemas/qc.json"
            };
          }
    out: [find_ripley, save_pdf, fov_positioning_x_shape, fov_positioning_y_shape, fov_positioning_z_shape, decoding_decode_method]
    when: $(inputs.datafile != null)

  execute_qc:
    run:
      class: CommandLineTool
      baseCommand: /opt/qcDriver.py

      requirements:
        DockerRequirement:
          dockerPull: docker.pkg.github.com/hubmapconsortium/spatial-transcriptomics-pipeline/starfish-custom:latest

      inputs:
        codebook:
          type:
            - type: record
              name: pkl
              fields:
                pkl:
                  type: File
                  inputBinding:
                    prefix: --codebook-pkl
            - type: record
              name: exp
              fields:
                exp:
                  type: Directory
                  inputBinding:
                    prefix: --codebook-exp

        segmentation_loc:
          type: Directory?
          inputBinding:
            prefix: --segmentation-loc

        data:
          type:
          - type: record
            name: pkl
            fields:
              spots:
                type: File?
                inputBinding:
                  prefix: --spots-pkl
              transcripts:
                type: File
                inputBinding:
                  prefix: --transcript-pkl
          - type: record
            name: exp
            fields:
              exp:
                type: Directory
                inputBinding:
                  prefix: --exp-output

        has_spots:
          type: boolean?
          inputBinding:
            prefix: --has-spots

        roi:
          type: File?
          inputBinding: 
            prefix: --roi

        imagesize:
          - 'null'
          - type: record
            fields:
              - name: x_size
                type: int
                inputBinding:
                  prefix: --x-size
              - name: y_size
                type: int
                inputBinding:
                  prefix: --y-size
              - name: z_size
                type: int
                inputBinding:
                  prefix: --z-size

        find_ripley:
          type: boolean?
          inputBinding:
            prefix: --run-ripley

        save_pdf:
          type: boolean?
          inputBinding:
            prefix: --save-pdf

      outputs:
        qc_metrics:
          type: Directory
          outputBinding:
            glob: "7_QC/"
    in:
      codebook: codebook
      segmentation_loc: segmentation_loc
      has_spots:
        source: [stage_qc/decoding_decode_method, has_spots]
        valueFrom: |
          ${
             if(self[0] || self[1]){
               return true;
             } else {
               return false;
             }
          }
      data: data
      roi: roi
      imagesize:
        source: [imagesize, stage_qc/fov_positioning_x_shape, stage_qc/fov_positioning_y_shape, stage_qc/fov_positioning_z_shape]
        valueFrom: |
          ${
            if(!self[1]){
              return self[0];
            } else {
              return {
                "x_size": self[1],
                "y_size": self[2],
                "z_size": self[3]
              };
            }
          }
      find_ripley:
        source: [stage_qc/find_ripley, find_ripley]
        pickValue: first_non_null
      save_pdf:
        source: [stage_qc/save_pdf, save_pdf]
        pickValue: first_non_null

    out: [qc_metrics]<|MERGE_RESOLUTION|>--- conflicted
+++ resolved
@@ -4,15 +4,10 @@
 cwlVersion: v1.2
 
 requirements:
-<<<<<<< HEAD
-  DockerRequirement:
-    dockerPull: docker.pkg.github.com/hubmapconsortium/spatial-transcriptomics-pipeline/starfish-custom:2.02
-=======
    - class: SubworkflowFeatureRequirement
    - class: InlineJavascriptRequirement
    - class: StepInputExpressionRequirement
    - class: MultipleInputFeatureRequirement
->>>>>>> 93a1abad
 
 inputs:
   codebook:
@@ -57,11 +52,6 @@
 
   roi:
     type: File?
-<<<<<<< HEAD
-    inputBinding:
-      prefix: --roi
-=======
->>>>>>> 93a1abad
     doc: The location of the RoiSet.zip, if applicable.
 
   parameter_json:
@@ -85,10 +75,7 @@
   find_ripley:
     type: boolean?
     doc: If true, will run ripley K estimates to find spatial density measures.  Can be slow.
-<<<<<<< HEAD
-=======
     default: False
->>>>>>> 93a1abad
 
   save_pdf:
     type: boolean?
