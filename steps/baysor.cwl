--- conflicted
+++ resolved
@@ -6,14 +6,8 @@
 
 requirements:
   DockerRequirement:
-<<<<<<< HEAD
-    #dockerPull: vpetukhov/baysor:v0.5.0
-    #dockerPull: waltsbaysor:latest
-    dockerPull: hubmap/baysor:2.131
-=======
     dockerPull: vpetukhov/baysor@sha256:ce58af2bbd81ca29f7382497223afe9dbfbcc674e810155964722b447b676087
     #dockerPull: hubmap/baysor:latest
->>>>>>> c79cda05
 
 inputs:
   csv:
