--- conflicted
+++ resolved
@@ -117,11 +117,7 @@
 
       requirements:
         DockerRequirement:
-<<<<<<< HEAD
-          dockerPull: docker.pkg.github.com/hubmapconsortium/spatial-transcriptomics-pipeline/starfish-custom:2.05
-=======
           dockerPull: ghcr.io/hubmapconsortium/spatial-transcriptomics-pipeline/starfish-custom:latest
->>>>>>> 36b41756
 
       inputs:
         schema:
@@ -152,11 +148,7 @@
 
       requirements:
         DockerRequirement:
-<<<<<<< HEAD
-          dockerPull: docker.pkg.github.com/hubmapconsortium/spatial-transcriptomics-pipeline/starfish-custom:2.05
-=======
           dockerPull: ghcr.io/hubmapconsortium/spatial-transcriptomics-pipeline/starfish-custom:latest
->>>>>>> 36b41756
 
       inputs:
         input_dir:
