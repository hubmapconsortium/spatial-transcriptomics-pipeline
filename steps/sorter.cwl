#!/usr/bin/env cwl-runner

class: Workflow
cwlVersion: v1.2

requirements:
   - class: SubworkflowFeatureRequirement
   - class: InlineJavascriptRequirement
   - class: StepInputExpressionRequirement
   - class: MultipleInputFeatureRequirement

inputs:
  input_dir:
    type: Directory
    doc: The root directory containing all images.

  dir_size:
    type: long?
    doc: Size of input_dir, in MiB. If provided, will be used to calculate ResourceRequirement.

  codebook_csv:
    type: File?
    doc: Flattened csv input, refer to record entry.

  codebook_json:
    type: File?
    doc: Flattened json input, refer to record entry.

  codebook:
    type:
      - 'null'
      - type: record
        name: csv
        fields:
          csv:
            type: File
            doc: The codebook for this experiment in .csv format, where the rows are barcodes and the columns are imaging rounds. Column IDs are expected to be sequential, and round identifiers are expected to be integers (not roman numerals).
      - type: record
        name: json
        fields:
          json:
            type: File
            doc: The codebook for this experiment, already formatted in the spaceTx defined .json format.

  channel_yml:
    type: File
    doc: PyYML-formatted list containing a dictionary outlining how the truechannels in imaging relate to the pseudochannels in the decoding codebook. The index of each dict within the list is the trueround % (count of pseudorounds). The keys of the dict are the channels within the image and the values are the pseudochannels in the converted notebook.

  cycle_yml:
    type: File
    doc: PyYML-formatted dictionary outlining how the truerounds in imaging relate to the pseudorounds in the decoding codebook. The keys are truerounds and the values are the corresponding pseudorounds.

  parameter_json:
    type: File?
    doc: json file containing parameters for conversion

  file_format:
    type: string?
    doc: String with layout for .tiff files. Will be formatted via str.format().

  file_vars:
    type: string[]?
    doc: Variables to get substituted into the file_format string.

  cache_read_order:
    type: string[]?
    doc: Order of x,y,z,ch dimensions within each image.

  fov_count:
    type: int?
    doc: The number of FOVs that are included in this experiment

  round_offset:
    type: int?
    doc: The index of the first round (for file names).
    default: 0

  fov_offset:
    type: int?
    doc: The index of the first FOV (for file names).
    default: 0

  channel_offset:
    type: int?
    doc: The index of the first channel (for file names).
    default: 0

  channel_slope:
    type: float?
    default: 1

  aux_tilesets:
    - 'null'
    - type: record
      name: aux_tilesets
      fields:
        aux_names:
          type: string[]?
          doc: Names of the Auxillary tiles.
        aux_file_formats:
          type: string[]?
          doc: String layout for .tiff files of aux views.
        aux_file_vars:
          type: string[]?
          doc: Variables to be substituted into aux_file_formats. One entry per aux_name, with semicolon-delimited vars.
        aux_cache_read_order:
          type: string[]?
          doc: Order of non x,y dimensions within each image. One entry per aux_name, with semicolon-delimited vars.
        aux_channel_count:
          type: float[]?
          doc: Count of channels in each aux image.
        aux_channel_slope:
          type: float[]?
          doc: Used to convert 0-indexed channel IDs to the channel index within the image.  Calculated as (image index) = int(index*slope) + intercept
        aux_channel_intercept:
          type: int[]?
          doc: Used to convert 0-indexed channel IDs to the channel index within the image.  Calculated as (image index) = int(index*slope) + intercept


outputs:
  pseudosorted_dir:
    type: Directory
    outputSource: execute_sort/pseudosorted_dir

steps:

  read_schema:
    run:
      class: CommandLineTool
      baseCommand: cat

      requirements:
        DockerRequirement:
<<<<<<< HEAD
          dockerPull: hubmap/starfish-custom:2.61
=======
          dockerPull: hubmap/starfish-custom:latest
        ResourceRequirement:
          ramMin: 1000
          tmpdirMin: 1000
          outdirMin: 1000
>>>>>>> 4d15cd07

      inputs:
        schema:
          type: string
          inputBinding:
            position: 1

      outputs:
        data:
          type: stdout

    in:
      schema:
        valueFrom: "/opt/sorter.json"
    out: [data]

  tmpname:
    run: tmpdir.cwl
    in: []
    out: [tmp]

  stage_sort:
    run: inputParser.cwl
    in:
      datafile: parameter_json
      schema: read_schema/data
    out: [round_count, fov_count, round_offset, fov_offset, channel_offset, channel_slope, file_format, file_vars, cache_read_order, aux_tilesets_aux_names, aux_tilesets_aux_file_formats, aux_tilesets_aux_file_vars, aux_tilesets_aux_cache_read_order, aux_tilesets_aux_channel_count, aux_tilesets_aux_channel_slope, aux_tilesets_aux_channel_intercept]
    when: $(inputs.datafile != null)

  execute_sort:
    run:
      class: CommandLineTool
      baseCommand: /opt/pseudoSort.py

      requirements:
        DockerRequirement:
<<<<<<< HEAD
          dockerPull: hubmap/starfish-custom:2.61
=======
          dockerPull: hubmap/starfish-custom:latest
        ResourceRequirement:
          tmpdirMin: |
            ${
              if(inputs.dir_size === null) {
                return null;
              } else {
                return inputs.dir_size * 1.2;
              }
            }
          outdirMin: |
            ${
              if(inputs.dir_size === null) {
                return null;
              } else {
                return inputs.dir_size * 1.2;
              }
            }
>>>>>>> 4d15cd07

      inputs:

        dir_size:
          type: long?

        tmp_prefix:
          type: string
          inputBinding:
            prefix: --tmp-prefix

        input_dir:
          type: Directory
          inputBinding:
            prefix: --input-dir

        codebook:
          type:
            - type: record
              name: csv
              fields:
                csv:
                  type: File
                  inputBinding:
                    prefix: --codebook-csv
            - type: record
              name: json
              fields:
                json:
                  type: File
                  inputBinding:
                    prefix: --codebook-json

        channel_yml:
          type: File
          inputBinding:
            prefix: --channel-yml

        cycle_yml:
          type: File
          inputBinding:
            prefix: --cycle-yml

        file_format:
          type: string
          inputBinding:
            prefix: --file-format

        file_vars:
          type: string[]
          inputBinding:
            prefix: --file-vars

        cache_read_order:
          type: string[]
          inputBinding:
            prefix: --cache-read-order

        fov_count:
          type: int
          inputBinding:
            prefix: --fov-count

        round_offset:
          type: int?
          inputBinding:
            prefix: --round-offset

        fov_offset:
          type: int?
          inputBinding:
            prefix: --fov-offset

        channel_offset:
          type: int?
          inputBinding:
            prefix: --channel-offset

        channel_slope:
          type: float?
          inputBinding:
            prefix: --channel-slope

        aux_tilesets:
          type:
            type: record
            name: aux_tilesets
            fields:
              aux_names:
                type: string[]?
                inputBinding:
                  prefix: --aux-names
              aux_file_formats:
                type: string[]?
                inputBinding:
                  prefix: --aux-file-formats
              aux_file_vars:
                type: string[]?
                inputBinding:
                  prefix: --aux-file-vars
              aux_cache_read_order:
                type: string[]?
                inputBinding:
                  prefix: --aux-cache-read-order
              aux_channel_count:
                type: int[]?
                inputBinding:
                  prefix: --aux-channel-count
              aux_channel_slope:
                type: float[]?
                inputBinding:
                  prefix: --aux-channel-slope
              aux_channel_intercept:
                type: int[]?
                inputBinding:
                  prefix: --aux-channel-intercept

      outputs:
        pseudosorted_dir:
          type: Directory
          outputBinding:
            glob: $("tmp/" + inputs.tmp_prefix + "/1_pseudosort/")

        log:
          type: stdout
    in:
      dir_size: dir_size
      tmp_prefix: tmpname/tmp
      input_dir: input_dir
      codebook:
        source: [codebook, codebook_csv, codebook_json]
        linkMerge: merge_flattened
        valueFrom: |
          ${
            if(self[0]){
              return self[0];
            } else if(self[1]){
              return {csv: self[1]};
            } else {
              return {json: self[2]};
            }
          }
      channel_yml: channel_yml
      cycle_yml: cycle_yml
      file_format:
        source: [stage_sort/file_format, file_format]
        pickValue: first_non_null
      file_vars:
        source: [stage_sort/file_vars, file_vars]
        pickValue: first_non_null
      cache_read_order:
        source: [stage_sort/cache_read_order, cache_read_order]
        pickValue: first_non_null
      fov_count:
        source: [stage_sort/fov_count, fov_count]
        pickValue: first_non_null
      round_offset:
        source: [stage_sort/round_offset, round_offset]
        pickValue: first_non_null
      fov_offset:
        source: [stage_sort/fov_offset, fov_offset]
        pickValue: first_non_null
      channel_offset:
        source: [stage_sort/channel_offset, channel_offset]
        pickValue: first_non_null
      channel_slope:
        source: [stage_sort/channel_slope, channel_slope]
        pickValue: first_non_null
      aux_tilesets:
        source: [aux_tilesets, stage_sort/aux_tilesets_aux_names, stage_sort/aux_tilesets_aux_file_formats, stage_sort/aux_tilesets_aux_file_vars, stage_sort/aux_tilesets_aux_cache_read_order, stage_sort/aux_tilesets_aux_channel_count, stage_sort/aux_tilesets_aux_channel_slope, stage_sort/aux_tilesets_aux_channel_intercept]
        valueFrom: |
          ${
            if(!self[1]){
              return self[0];
            } else {
              return {
                aux_names: self[1],
                aux_file_formats: self[2],
                aux_file_vars: self[3],
                aux_cache_read_order: self[4],
                aux_channel_count: self[5],
                aux_channel_slope: self[6],
                aux_channel_intercept: self[7]
              };
            }
          }
    out:
      [pseudosorted_dir]<|MERGE_RESOLUTION|>--- conflicted
+++ resolved
@@ -131,15 +131,11 @@
 
       requirements:
         DockerRequirement:
-<<<<<<< HEAD
-          dockerPull: hubmap/starfish-custom:2.61
-=======
           dockerPull: hubmap/starfish-custom:latest
         ResourceRequirement:
           ramMin: 1000
           tmpdirMin: 1000
           outdirMin: 1000
->>>>>>> 4d15cd07
 
       inputs:
         schema:
@@ -176,9 +172,6 @@
 
       requirements:
         DockerRequirement:
-<<<<<<< HEAD
-          dockerPull: hubmap/starfish-custom:2.61
-=======
           dockerPull: hubmap/starfish-custom:latest
         ResourceRequirement:
           tmpdirMin: |
@@ -197,7 +190,6 @@
                 return inputs.dir_size * 1.2;
               }
             }
->>>>>>> 4d15cd07
 
       inputs:
 
@@ -206,7 +198,7 @@
 
         tmp_prefix:
           type: string
-          inputBinding:
+          inputBinding: 
             prefix: --tmp-prefix
 
         input_dir:
