#!/usr/bin/env cwl-runner

class: Workflow
cwlVersion: v1.2

requirements:
   - class: SubworkflowFeatureRequirement
   - class: InlineJavascriptRequirement
   - class: StepInputExpressionRequirement
   - class: MultipleInputFeatureRequirement

inputs:
  tiffs:
    type: Directory
    doc: The directory containing all .tiff files

  codebook:
    type:
      - type: record
        name: csv
        fields:
          csv:
            type: File
            doc: The codebook for this experiment in .csv format, where the rows are barcodes and the columns are imaging rounds. Column IDs are expected to be sequential, and round identifiers are expected to be integers (not roman numerals).
      - type: record
        name: json
        fields:
          json:
            type: File
            doc: The codebook for this experiment, already formatted in the spaceTx defined .json format.

  parameter_json:
    type: File?
    doc: json file with values to be read into other input variables.

  round_count:
    type: int?
    doc: The number of imaging rounds in the experiment

  zplane_count:
    type: int?
    doc: The number of z-planes in each image

  channel_count:
    type: int?
    doc: The number of total channels per imaging round

  fov_count:
    type: int?
    doc: The number of FOVs that are included in this experiment

  round_offset:
    type: int?
    doc: The index of the first round (for file names).
    default: 0

  fov_offset:
    type: int?
    doc: The index of the first FOV (for file names).
    default: 0

  channel_offset:
    type: int?
    doc: The index of the first channel (for file names).
    default: 0

  zplane_offset:
    type: int?
    doc: The index of the first zplane (for file names).
    default: 0

  file_format:
    type: string?
    doc: String with layout for .tiff files

  file_vars:
    type: string[]?
    doc: Variables to get substituted into the file_format string.

  cache_read_order:
    type: string[]?
    doc: Order of non x,y dimensions within each image.

  aux_tilesets:
    - 'null'
    - type: record
      name: aux_tilesets
      fields:
        aux_names:
          type: string[]?
          doc: Names of the Auxillary tiles.
        aux_file_formats:
          type: string[]?
          doc: String layout for .tiff files of aux views.
        aux_file_vars:
          type: string[]?
          doc: Variables to be substituted into aux_file_formats. One entry per aux_name, with semicolon-delimited vars.
        aux_cache_read_order:
          type: string[]?
          doc: Order of non x,y dimensions within each image. One entry per aux_name, with semicolon-delimited vars.
        aux_channel_count:
          type: int[]?
          doc: Count of channels in each aux image
        aux_channel_slope:
          type: float[]?
          doc: Used to convert 0-indexed channel IDs to the channel index within the image.  Calculated as (image index) = int(index*slope) + intercept
        aux_channel_intercept:
          type: int[]?
          doc: Used to convert 0-indexed channel IDs to the channel index within the image.  Calculated as (image index) = int(index*slope) + intercept

  fov_positioning:
    - 'null'
    - type: record
      fields:
        - name: x_locs
          type: string
          doc: list of x-axis start locations per fov index
        - name: x_shape
          type: int
          doc: shape of each fov item in the x-axis
        - name: x_voxel
          type: float
          doc: size of voxels in the x-axis
        - name: y_locs
          type: string
          doc: list of y-axis start locations per fov index
        - name: y_shape
          type: int
          doc: shape of each fov item in the y-axis
        - name: y_voxel
          type: float
          doc: size of voxels in the y-axis
        - name: z_locs
          type: string
          doc: list of z-axis start locations per fov index
        - name: z_shape
          type: int
          doc: shape of each fov item in the z-axis
        - name: z_voxel
          type: float
          doc: size of voxels in the z-axis

  add_blanks:
    type: boolean?
    doc: If true, will add blanks with a hamming distance 1 from the existing codes.
    default: False

outputs:
  spaceTx_converted:
    type: Directory
    outputSource: execute_conversion/spaceTx_converted

steps:

  read_schema:
    run:
      class: CommandLineTool
      baseCommand: cat

      requirements:
        DockerRequirement:
<<<<<<< HEAD
          dockerPull: docker.pkg.github.com/hubmapconsortium/spatial-transcriptomics-pipeline/starfish-custom:2.05
=======
          dockerPull: ghcr.io/hubmapconsortium/spatial-transcriptomics-pipeline/starfish-custom:latest
>>>>>>> 36b41756

      inputs:
        schema:
          type: string
          inputBinding:
            position: 1

      outputs:
        data:
          type: stdout

    in:
      schema:
        valueFrom: "/opt/spaceTxConversion.json"
    out: [data]

  stage_conversion:
    run: inputParser.cwl
    in:
      datafile: parameter_json
      schema: read_schema/data
    out: [round_count, zplane_count, channel_count, fov_count, round_offset, fov_offset, zplane_offset, channel_offset, file_format, file_vars, cache_read_order, aux_tilesets_aux_names, aux_tilesets_aux_file_formats, aux_tilesets_aux_file_vars, aux_tilesets_aux_cache_read_order, aux_tilesets_aux_channel_count, aux_tilesets_aux_channel_slope, aux_tilesets_aux_channel_intercept,  fov_positioning_x_locs, fov_positioning_x_shape, fov_positioning_x_voxel, fov_positioning_y_locs, fov_positioning_y_shape, fov_positioning_y_voxel, fov_positioning_z_locs, fov_positioning_z_shape, fov_positioning_z_voxel, add_blanks]
    when: $(inputs.datafile != null)

  execute_conversion:
    run:
      class: CommandLineTool
      baseCommand: /opt/spaceTxConverter.py

      requirements:
        DockerRequirement:
<<<<<<< HEAD
            dockerPull: docker.pkg.github.com/hubmapconsortium/spatial-transcriptomics-pipeline/starfish-custom:2.05
=======
            dockerPull: ghcr.io/hubmapconsortium/spatial-transcriptomics-pipeline/starfish-custom:latest
>>>>>>> 36b41756
      inputs:
          tiffs:
            type: Directory
            inputBinding:
              prefix: --input-dir

          codebook:
            type:
              - type: record
                name: csv
                fields:
                  csv:
                    type: File
                    inputBinding:
                      prefix: --codebook-csv
              - type: record
                name: json
                fields:
                  json:
                    type: File
                    inputBinding:
                      prefix: --codebook-json

          round_count:
            type: int
            inputBinding:
              prefix: --round-count

          zplane_count:
            type: int
            inputBinding:
              prefix: --zplane-count

          channel_count:
            type: int
            inputBinding:
              prefix: --channel-count

          fov_count:
            type: int
            inputBinding:
              prefix: --fov-count

          round_offset:
            type: int?
            inputBinding:
              prefix: --round-offset

          fov_offset:
            type: int?
            inputBinding:
              prefix: --fov-offset

          channel_offset:
            type: int?
            inputBinding:
              prefix: --channel-offset

          zplane_offset:
            type: int?
            inputBinding:
              prefix: --zplane-offset

          file_format:
            type: string
            inputBinding:
              prefix: --file-format

          file_vars:
            type: string[]
            inputBinding:
              prefix: --file-vars

          cache_read_order:
            type: string[]
            inputBinding:
              prefix: --cache-read-order

          aux_tilesets:
            type:
              type: record
              name: aux_tilesets
              fields:
                aux_names:
                  type: string[]?
                  inputBinding:
                    prefix: --aux-names
                aux_file_formats:
                  type: string[]?
                  inputBinding:
                    prefix: --aux-file-formats
                aux_file_vars:
                  type: string[]?
                  inputBinding:
                    prefix: --aux-file-vars
                aux_cache_read_order:
                  type: string[]?
                  inputBinding:
                    prefix: --aux-cache-read-order
                aux_channel_count:
                  type: int[]?
                  inputBinding:
                    prefix: --aux-channel-count
                aux_channel_slope:
                  type: float[]?
                  inputBinding:
                    prefix: --aux-channel-slope
                aux_channel_intercept:
                  type: int[]?
                  inputBinding:
                    prefix: --aux-channel-intercept

          fov_positioning:
            - 'null'
            - type: record
              fields:
                - name: x_locs
                  type: string
                  inputBinding:
                    prefix: --x-pos-locs
                - name: x_shape
                  type: int
                  inputBinding:
                    prefix: --x-pos-shape
                - name: x_voxel
                  type: float
                  inputBinding:
                    prefix: --x-pos-voxel
                - name: y_locs
                  type: string
                  inputBinding:
                    prefix: --y-pos-locs
                - name: y_shape
                  type: int
                  inputBinding:
                    prefix: --y-pos-shape
                - name: y_voxel
                  type: float
                  inputBinding:
                    prefix: --y-pos-voxel
                - name: z_locs
                  type: string
                  inputBinding:
                    prefix: --z-pos-locs
                - name: z_shape
                  type: int
                  inputBinding:
                    prefix: --z-pos-shape
                - name: z_voxel
                  type: float
                  inputBinding:
                    prefix: --z-pos-voxel

      outputs:
        spaceTx_converted:
          type: Directory
          outputBinding:
            glob: "2_tx_converted/"
    in:
      tiffs: tiffs
      codebook: codebook
      round_count:
        source: [stage_conversion/round_count, round_count]
        pickValue: first_non_null
      zplane_count:
        source: [stage_conversion/zplane_count, zplane_count]
        pickValue: first_non_null
      channel_count:
        source: [stage_conversion/channel_count, channel_count]
        pickValue: first_non_null
      fov_count:
        source: [stage_conversion/fov_count, fov_count]
        pickValue: first_non_null
      round_offset:
        source: [stage_conversion/round_offset, round_offset]
        pickValue: first_non_null
      fov_offset:
        source: [stage_conversion/fov_offset, fov_offset]
        pickValue: first_non_null
      channel_offset:
        source: [stage_conversion/channel_offset, channel_offset]
        pickValue: first_non_null
      zplane_offset:
        source: [stage_conversion/zplane_offset, zplane_offset]
        pickValue: first_non_null
      file_format:
        source: [stage_conversion/file_format, file_format]
        pickValue: first_non_null
      file_vars:
        source: [stage_conversion/file_vars, file_vars]
        pickValue: first_non_null
      cache_read_order:
        source: [stage_conversion/cache_read_order, cache_read_order]
        pickValue: first_non_null
      aux_tilesets:
        source: [aux_tilesets, stage_conversion/aux_tilesets_aux_names, stage_conversion/aux_tilesets_aux_file_formats, stage_conversion/aux_tilesets_aux_file_vars, stage_conversion/aux_tilesets_aux_cache_read_order, stage_conversion/aux_tilesets_aux_channel_count, stage_conversion/aux_tilesets_aux_channel_slope, stage_conversion/aux_tilesets_aux_channel_intercept]
        valueFrom: |
          ${
            if(!self[1]){
              return self[0];
            } else {
              return {
                aux_names: self[1],
                aux_file_formats: self[2],
                aux_file_vars: self[3],
                aux_cache_read_order: self[4],
                aux_channel_count: self[5],
                aux_channel_slope: self[6],
                aux_channel_intercept: self[7]
              };
            };
          }
      fov_positioning:
        source: [fov_positioning, stage_conversion/fov_positioning_x_locs, stage_conversion/fov_positioning_x_shape, stage_conversion/fov_positioning_x_voxel, stage_conversion/fov_positioning_y_locs, stage_conversion/fov_positioning_y_shape, stage_conversion/fov_positioning_y_voxel, stage_conversion/fov_positioning_z_locs, stage_conversion/fov_positioning_z_shape, stage_conversion/fov_positioning_z_voxel]
        valueFrom: |
          ${
            if(!self[1]){
              return self[0];
            } else {
              return {
                x_locs: self[1],
                x_shape: self[2],
                x_voxel: self[3],
                y_locs: self[4],
                y_shape: self[5],
                y_voxel: self[6],
                z_locs: self[7],
                z_shape: self[8],
                z_voxel: self[9]
              };
            };
          }
      add_blanks:
        source: [stage_conversion/add_blanks, add_blanks]
        pickValue: first_non_null
    out: [spaceTx_converted]
<|MERGE_RESOLUTION|>--- conflicted
+++ resolved
@@ -159,11 +159,7 @@
 
       requirements:
         DockerRequirement:
-<<<<<<< HEAD
-          dockerPull: docker.pkg.github.com/hubmapconsortium/spatial-transcriptomics-pipeline/starfish-custom:2.05
-=======
           dockerPull: ghcr.io/hubmapconsortium/spatial-transcriptomics-pipeline/starfish-custom:latest
->>>>>>> 36b41756
 
       inputs:
         schema:
@@ -195,11 +191,7 @@
 
       requirements:
         DockerRequirement:
-<<<<<<< HEAD
-            dockerPull: docker.pkg.github.com/hubmapconsortium/spatial-transcriptomics-pipeline/starfish-custom:2.05
-=======
             dockerPull: ghcr.io/hubmapconsortium/spatial-transcriptomics-pipeline/starfish-custom:latest
->>>>>>> 36b41756
       inputs:
           tiffs:
             type: Directory
