--- conflicted
+++ resolved
@@ -109,11 +109,7 @@
 
       requirements:
         DockerRequirement:
-<<<<<<< HEAD
-          dockerPull: docker.pkg.github.com/hubmapconsortium/spatial-transcriptomics-pipeline/starfish-custom:2.05
-=======
           dockerPull: ghcr.io/hubmapconsortium/spatial-transcriptomics-pipeline/starfish-custom:latest
->>>>>>> 36b41756
 
       inputs:
         schema:
@@ -144,11 +140,7 @@
 
       requirements:
         DockerRequirement:
-<<<<<<< HEAD
-          dockerPull: docker.pkg.github.com/hubmapconsortium/spatial-transcriptomics-pipeline/starfish-custom:2.05
-=======
           dockerPull: ghcr.io/hubmapconsortium/spatial-transcriptomics-pipeline/starfish-custom:latest
->>>>>>> 36b41756
 
       inputs:
         decoded_loc:
