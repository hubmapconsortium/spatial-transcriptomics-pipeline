#!/usr/bin/env cwl-runner

class: Workflow
cwlVersion: v1.2

requirements:
   - class: SubworkflowFeatureRequirement
   - class: InlineJavascriptRequirement
   - class: StepInputExpressionRequirement
   - class: MultipleInputFeatureRequirement

inputs:
  exp_dir:
    type: Directory
    doc: Converted experiment with converted codebook from prior step.
  parameter_json:
    type: File?
    doc: Json containing information for the dataset
  aux_names:
    type: string[]?
    doc: list of the aux view names.  Assumed none if blank.
  channel_count:
    type: int?
    doc: the number of channel expected for this experiment.
  cache_read_order:
    type: string[]?
    doc: Cache read order for files. Will strip any CH dimensions.
  aux_cache_read_order:
    type: string[]?
    doc: Cache read order for aux views.  Will strip any CH dimensions.

outputs:
  codebook:
    type: File
    outputSource: execute_defaults/codebook
  round_count:
    type: int
    outputSource: stage_defaults/round_count
  fov_count:
    type: int
    outputSource: stage_defaults/fov_count
  channel_count:
    type: int
    outputSource: stage_defaults/channel_count
  zplane_count:
    type: int
    outputSource: stage_defaults/zplane_count
  round_offset:
    type: int
    outputSource: execute_defaults/round_offset
  fov_offset:
    type: int
    outputSource: execute_defaults/fov_offset
  channel_offset:
    type: int
    outputSource: execute_defaults/channel_offset
  zplane_offset:
    type: int
    outputSource: execute_defaults/zplane_offset
  file_format:
    type: string
    outputSource: execute_defaults/file_format
  file_vars:
    type: string[]
    outputSource: execute_defaults/file_vars
  cache_read_order:
    type: string[]
    outputSource: execute_defaults/cache_read_order
  aux_names:
    type: string[]
    outputSource: execute_defaults/aux_names
  aux_file_formats:
    type: string[]
    outputSource: execute_defaults/aux_file_formats
  aux_file_vars:
    type: string[]
    outputSource: execute_defaults/aux_file_vars
  aux_cache_read_order:
    type: string[]
    outputSource: execute_defaults/aux_cache_read_order
  aux_channel_count:
    type: int[]
    outputSource: execute_defaults/aux_channel_count
  aux_channel_slope:
    type: string[]
    outputSource: execute_defaults/aux_channel_slope
  aux_channel_intercept:
    type: string[]
    outputSource: execute_defaults/aux_channel_intercept

steps:
  read_schema:
    run:
      class: CommandLineTool
      baseCommand: cat

      requirements:
        DockerRequirement:
<<<<<<< HEAD
          dockerPull: hubmap/starfish-custom:2.61
=======
          dockerPull: hubmap/starfish-custom:latest
        ResourceRequirement:
          ramMin: 1000
          tmpdirMin: 1000
          outdirMin: 1000
>>>>>>> 4d15cd07

      inputs:
        schema:
          type: string
          inputBinding:
            position: 1

      outputs:
        data:
          type: stdout

    in:
      schema:
        valueFrom: "/opt/psortedDefaultParams.json"
    out: [data]

  stage_defaults:
    run: inputParser.cwl
    in:
      datafile: parameter_json
      schema: read_schema/data
    out: [round_count, fov_count, channel_count, zplane_count, aux_tilesets_aux_names, cache_read_order, aux_tilesets_aux_cache_read_order, aux_tilesets_aux_channel_count]
    when: $(inputs.datafile != null)

  execute_defaults:
    run:
      cwlVersion: v1.2
      class: ExpressionTool

      requirements:
        InlineJavascriptRequirement: {}
        LoadListingRequirement:
          loadListing: shallow_listing
        InitialWorkDirRequirement:
          listing:
            - $(inputs.exp_dir)
        ResourceRequirement:
          ramMin: 1000
          tmpdirMin: 1000
          outdirMin: 1000

      expression: |
        ${
          var cb = "BLANK";
          var aux = {};
          var aux_names = [];
          var aux_file_formats = [];
          var aux_file_vars = [];
          var aux_cache_read_order = [];
          var aux_channel_slope = [];
          var aux_channel_intercept = [];
          var cache = inputs.cache_read_order;
          var aux_channel_count = [];
          var ind = cache.indexOf("CH"); // remove channel if it was in the read order
          if(ind > -1){
            cache.splice(ind, 1);
          }
          for(var i=0; i<inputs.exp_dir.listing.length; i++){
            if(inputs.exp_dir.listing[i].basename=="pround_codebook.json"){
              cb = inputs.exp_dir.listing[i];
            }
          }
          for(var i=0; i<inputs.aux_names.length; i++){
            var aux_cache = inputs.aux_cache_read_order[i];
            aux_cache = aux_cache.split(";");
            var aux_ind = aux_cache.indexOf("CH");
            if(aux_ind > -1){
              aux_cache.splice(aux_ind, 1);
            }
            aux_cache = aux_cache.join(";");
            aux_names.push(inputs.aux_names[i]);
            aux_file_formats.push("PseudoCycle{}/MMStack_Pos{}_"+inputs.aux_names[i]+"ch{}.ome.tif");
            aux_file_vars.push("round;fov;channel");
            aux_cache_read_order.push(aux_cache);
            aux_channel_count.push(inputs.channel_count);
            aux_channel_slope.push(1);
            aux_channel_intercept.push(0);
          }
          return {"codebook":              cb,
                  "round_offset":          0,
                  "fov_offset":            0,
                  "channel_offset":        0,
                  "zplane_offset":         0,
                  "file_format":           "PseudoCycle{}/MMStack_Pos{}_ch{}.ome.tif",
                  "file_vars":             ["round", "fov", "channel"],
                  "cache_read_order":      cache,
                  "aux_names":             aux_names,
                  "aux_file_formats":      aux_file_formats,
                  "aux_file_vars":         aux_file_vars,
                  "aux_cache_read_order":  aux_cache_read_order,
                  "aux_channel_slope":     aux_channel_slope,
                  "aux_channel_intercept": aux_channel_intercept,
                  "aux_channel_count":     aux_channel_count
                  };
         }

      inputs:
        exp_dir:
          type: Directory
        aux_names:
          type: string[]?
        cache_read_order:
          type: string[]
        aux_cache_read_order:
          type: string[]?
        channel_count:
          type: int?

      outputs:
        codebook:
          type: File
        round_offset:
          type: int
        fov_offset:
          type: int
        channel_offset:
          type: int
        zplane_offset:
          type: int
        file_format:
          type: string
        file_vars:
          type: string[]
        cache_read_order:
          type: string[]
        aux_names:
          type: string[]
        aux_file_formats:
          type: string[]
        aux_file_vars:
          type: string[]
        aux_cache_read_order:
          type: string[]
        aux_channel_slope:
          type: string[]
        aux_channel_intercept:
          type: string[]
        aux_channel_count:
          type: int[]
    in:
      exp_dir: exp_dir
      aux_names:
        source: [stage_defaults/aux_tilesets_aux_names, aux_names]
        valueFrom: |
          ${
            if(self[0]){
              return self[0];
            } else if(self[1]){
              return self[1];
            } else {
              return null;
            }
          }
      cache_read_order:
        source: [stage_defaults/cache_read_order, cache_read_order]
        pickValue: first_non_null
      channel_count:
        source: [stage_defaults/channel_count, channel_count]
        pickValue: first_non_null
      aux_cache_read_order:
        source: [stage_defaults/aux_tilesets_aux_cache_read_order, aux_cache_read_order]
        valueFrom: |
          ${
            if(self[0]){
              return self[0];
            } else if (self[1]){
              return self[1];
            } else {
              return null;
            }
          }

    out: [codebook, round_offset, fov_offset, channel_offset, zplane_offset, file_format, file_vars, cache_read_order, aux_names, aux_file_formats, aux_file_vars, aux_cache_read_order, aux_channel_slope, aux_channel_intercept, aux_channel_count]<|MERGE_RESOLUTION|>--- conflicted
+++ resolved
@@ -96,15 +96,11 @@
 
       requirements:
         DockerRequirement:
-<<<<<<< HEAD
-          dockerPull: hubmap/starfish-custom:2.61
-=======
           dockerPull: hubmap/starfish-custom:latest
         ResourceRequirement:
           ramMin: 1000
           tmpdirMin: 1000
           outdirMin: 1000
->>>>>>> 4d15cd07
 
       inputs:
         schema:
