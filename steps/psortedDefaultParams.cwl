#!/usr/bin/env cwl-runner

class: Workflow
cwlVersion: v1.2

requirements:
   - class: SubworkflowFeatureRequirement
   - class: InlineJavascriptRequirement
   - class: StepInputExpressionRequirement
   - class: MultipleInputFeatureRequirement

inputs:
  exp_dir:
    type: Directory
    doc: Converted experiment with converted codebook from prior step.
  parameter_json:
    type: File?
    doc: Json containing information for the dataset
  aux_names:
    type: string[]?
    doc: list of the aux view names.  Assumed none if blank.
  channel_count:
    type: int?
    doc: the number of channel expected for this experiment.
  cache_read_order:
    type: string[]?
    doc: Cache read order for files. Will strip any CH dimensions.
  aux_cache_read_order:
    type: string[]?
    doc: Cache read order for aux views.  Will strip any CH dimensions.

outputs:
  codebook:
    type: File
    outputSource: execute_defaults/codebook
  round_count:
    type: int
    outputSource: stage_defaults/round_count
  fov_count:
    type: int
    outputSource: stage_defaults/fov_count
  channel_count:
    type: int
    outputSource: stage_defaults/channel_count
  zplane_count:
    type: int
    outputSource: stage_defaults/zplane_count
  round_offset:
    type: int
    outputSource: execute_defaults/round_offset
  fov_offset:
    type: int
    outputSource: execute_defaults/fov_offset
  channel_offset:
    type: int
    outputSource: execute_defaults/channel_offset
  zplane_offset:
    type: int
    outputSource: execute_defaults/zplane_offset
  file_format:
    type: string
    outputSource: execute_defaults/file_format
  file_vars:
    type: string[]
    outputSource: execute_defaults/file_vars
  cache_read_order:
    type: string[]
    outputSource: execute_defaults/cache_read_order
  aux_names:
    type: string[]
    outputSource: execute_defaults/aux_names
  aux_file_formats:
    type: string[]
    outputSource: execute_defaults/aux_file_formats
  aux_file_vars:
    type: string[]
    outputSource: execute_defaults/aux_file_vars
  aux_cache_read_order:
    type: string[]
    outputSource: execute_defaults/aux_cache_read_order
  aux_channel_count:
    type: int[]
    outputSource: execute_defaults/aux_channel_count
  aux_channel_slope:
    type: string[]
    outputSource: execute_defaults/aux_channel_slope
  aux_channel_intercept:
    type: string[]
    outputSource: execute_defaults/aux_channel_intercept

steps:
  read_schema:
    run:
      class: CommandLineTool
      baseCommand: cat

      requirements:
        DockerRequirement:
<<<<<<< HEAD
          dockerPull: docker.pkg.github.com/hubmapconsortium/spatial-transcriptomics-pipeline/starfish-custom:2.06
=======
          dockerPull: hubmap/starfish-custom:latest
>>>>>>> 4d82bb9b

      inputs:
        schema:
          type: string
          inputBinding:
            position: 1

      outputs:
        data:
          type: stdout

    in:
      schema:
        valueFrom: "/opt/psortedDefaultParams.json"
    out: [data]

  stage_defaults:
    run: inputParser.cwl
    in:
      datafile: parameter_json
      schema: read_schema/data
    out: [round_count, fov_count, channel_count, zplane_count, aux_tilesets_aux_names, cache_read_order, aux_tilesets_aux_cache_read_order, aux_tilesets_aux_channel_count]
    when: $(inputs.datafile != null)

  execute_defaults:
    run:
      cwlVersion: v1.2
      class: ExpressionTool

      requirements:
        InlineJavascriptRequirement: {}
        LoadListingRequirement:
          loadListing: shallow_listing
        InitialWorkDirRequirement:
          listing:
            - $(inputs.exp_dir)

      expression: |
        ${
          var cb = "BLANK";
          var aux = {};
          var aux_names = [];
          var aux_file_formats = [];
          var aux_file_vars = [];
          var aux_cache_read_order = [];
          var aux_channel_slope = [];
          var aux_channel_intercept = [];
          var cache = inputs.cache_read_order;
          var aux_channel_count = [];
          var ind = cache.indexOf("CH"); // remove channel if it was in the read order
          if(ind > -1){
            cache.splice(ind, 1);
          }
          for(var i=0; i<inputs.exp_dir.listing.length; i++){
            if(inputs.exp_dir.listing[i].basename=="pround_codebook.json"){
              cb = inputs.exp_dir.listing[i];
            }
          }
          for(var i=0; i<inputs.aux_names.length; i++){
            var aux_cache = inputs.aux_cache_read_order[i];
            aux_cache = aux_cache.split(";");
            var aux_ind = aux_cache.indexOf("CH");
            if(aux_ind > -1){
              aux_cache.splice(aux_ind, 1);
            }
            aux_cache = aux_cache.join(";");
            aux_names.push(inputs.aux_names[i]);
            aux_file_formats.push("PseudoCycle{}/MMStack_Pos{}_"+inputs.aux_names[i]+"ch{}.ome.tif");
            aux_file_vars.push("round;fov;channel");
            aux_cache_read_order.push(aux_cache);
            aux_channel_count.push(inputs.channel_count);
            aux_channel_slope.push(1);
            aux_channel_intercept.push(0);
          }
          return {"codebook":              cb,
                  "round_offset":          0,
                  "fov_offset":            0,
                  "channel_offset":        0,
                  "zplane_offset":         0,
                  "file_format":           "PseudoCycle{}/MMStack_Pos{}_ch{}.ome.tif",
                  "file_vars":             ["round", "fov", "channel"],
                  "cache_read_order":      cache,
                  "aux_names":             aux_names,
                  "aux_file_formats":      aux_file_formats,
                  "aux_file_vars":         aux_file_vars,
                  "aux_cache_read_order":  aux_cache_read_order,
                  "aux_channel_slope":     aux_channel_slope,
                  "aux_channel_intercept": aux_channel_intercept,
                  "aux_channel_count":     aux_channel_count
                  };
         }

      inputs:
        exp_dir:
          type: Directory
        aux_names:
          type: string[]?
        cache_read_order:
          type: string[]
        aux_cache_read_order:
          type: string[]?
        channel_count:
          type: int?

      outputs:
        codebook:
          type: File
        round_offset:
          type: int
        fov_offset:
          type: int
        channel_offset:
          type: int
        zplane_offset:
          type: int
        file_format:
          type: string
        file_vars:
          type: string[]
        cache_read_order:
          type: string[]
        aux_names:
          type: string[]
        aux_file_formats:
          type: string[]
        aux_file_vars:
          type: string[]
        aux_cache_read_order:
          type: string[]
        aux_channel_slope:
          type: string[]
        aux_channel_intercept:
          type: string[]
        aux_channel_count:
          type: int[]
    in:
      exp_dir: exp_dir
      aux_names:
        source: [stage_defaults/aux_tilesets_aux_names, aux_names]
        valueFrom: |
          ${
            if(self[0]){
              return self[0];
            } else if(self[1]){
              return self[1];
            } else {
              return null;
            }
          }
      cache_read_order:
        source: [stage_defaults/cache_read_order, cache_read_order]
        pickValue: first_non_null
      channel_count:
        source: [stage_defaults/channel_count, channel_count]
        pickValue: first_non_null
      aux_cache_read_order:
        source: [stage_defaults/aux_tilesets_aux_cache_read_order, aux_cache_read_order]
        valueFrom: |
          ${
            if(self[0]){
              return self[0];
            } else if (self[1]){
              return self[1];
            } else {
              return null;
            }
          }

    out: [codebook, round_offset, fov_offset, channel_offset, zplane_offset, file_format, file_vars, cache_read_order, aux_names, aux_file_formats, aux_file_vars, aux_cache_read_order, aux_channel_slope, aux_channel_intercept, aux_channel_count]<|MERGE_RESOLUTION|>--- conflicted
+++ resolved
@@ -96,11 +96,7 @@
 
       requirements:
         DockerRequirement:
-<<<<<<< HEAD
-          dockerPull: docker.pkg.github.com/hubmapconsortium/spatial-transcriptomics-pipeline/starfish-custom:2.06
-=======
           dockerPull: hubmap/starfish-custom:latest
->>>>>>> 4d82bb9b
 
       inputs:
         schema:
