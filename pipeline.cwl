--- conflicted
+++ resolved
@@ -314,10 +314,6 @@
             type: int
             doc: Radius for white tophat noise filter
 
-<<<<<<< HEAD
-outputs:
-  example:
-=======
 outputs: 
   1_Projected:
     type: Directory
@@ -326,7 +322,6 @@
     type: Directory
     outputSource: align/registered
   2_Registered_log:
->>>>>>> 55efb23a
     type: File
     outputSource: align/tool_out
   3_tx_converted:
