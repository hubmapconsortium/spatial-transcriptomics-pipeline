--- conflicted
+++ resolved
@@ -10,6 +10,10 @@
 
 inputs:
 
+  skip_formatting:
+    type: boolean?
+    doc: If true, will skip first two stages and start at processing.
+
 # pseudochannel sorting vars, if present then it will be assumed that sorting must be performed.
 
   channel_yml:
@@ -21,11 +25,15 @@
     doc: PyYML-formatted dictionary outlining how the truerounds in imaging relate to the pseudorounds in the decoding codebook. The keys are truerounds and the values are the corresponding pseudorounds.
 
 
+  selected_fovs:
+    type: int[]?
+    doc: If provided, steps after conversion will only be run on FOVs with these indices.
+
 # format of input vars
 # can be read into converter or sorter, followed by string literal input will be used for conversion
 
   tiffs:
-    type: Directory
+    type: Directory?
     doc: The directory containing all .tiff files
 
   codebook_csv:
@@ -184,6 +192,10 @@
 
 # image processing
 
+  input_dir:
+    type: Directory?
+    doc: Root directory containing space_tx formatted experiment. Only used if skip_formatting is true.
+
   skip_processing:
     type: boolean?
     doc: If true, image processing step will be skipped.
@@ -246,6 +258,10 @@
     doc: Radius for white top hat filter. Should be slightly larger than the expected spot radius. Will not be run if not provided.
 
 # starfishRunner
+
+  exp_loc:
+    type: Directory?
+    doc: Location of directory containing starfish experiment.json file. Only used when both skip_formatting and skip_processing are true.
 
   use_ref_img:
     type: boolean?
@@ -297,6 +313,15 @@
         detector_method:
           type: string?
           doc: Name of the scikit-image spot detection method to use
+        composite_decode:
+          type: boolean?
+          doc: Whether to composite all FOVs into one image, typically for PoSTcode decoding.
+        composite_pmin:
+          type: float?
+          doc: pmin value for clip and scale of composite image.
+        composite_pmax:
+          type: float?
+          doc: pmax value for clip and scale of composite image.
         decode_method:
           type: string
           doc: Method name for spot decoding. Refer to starfish documentation.
@@ -464,7 +489,12 @@
   run_baysor:
     type: boolean?
     doc: If true, the baysor step will be run.
-    default: false
+    default: False
+
+  skip_qc:
+    type: boolean?
+    doc: If true, QC will not be run.
+    default: False
 
   find_ripley:
     type: boolean?
@@ -508,7 +538,7 @@
 
       requirements:
         DockerRequirement:
-          dockerPull: hubmap/starfish-custom:1.32
+          dockerPull: hubmap/starfish-custom:latest
 
       inputs:
         schema:
@@ -530,7 +560,7 @@
     in:
       datafile: parameter_json
       schema: read_schema/data
-    out: [run_baysor, skip_processing, register_aux_view, fov_positioning_x_locs, fov_positioning_x_shape, fov_positioning_x_voxel, fov_positioning_y_locs, fov_positioning_y_shape, fov_positioning_y_voxel, fov_positioning_z_locs, fov_positioning_z_shape, fov_positioning_z_voxel, add_blanks]
+    out: [run_baysor, skip_formatting, skip_processing, register_aux_view, fov_positioning_x_locs, fov_positioning_x_shape, fov_positioning_x_voxel, fov_positioning_y_locs, fov_positioning_y_shape, fov_positioning_y_voxel, fov_positioning_z_locs, fov_positioning_z_shape, fov_positioning_z_voxel, add_blanks, skip_qc]
     when: $(inputs.datafile != null)
 
   sorter:
@@ -562,7 +592,17 @@
       file_vars: file_vars
       cache_read_order: cache_read_order
       aux_tilesets: aux_tilesets
-    when: $(inputs.channel_yml != null)
+      skip_formatting:
+        source: [stage/skip_formatting, skip_formatting]
+        valueFrom: |
+          ${
+            if(self[0] || self[1]){
+              return true;
+            } else {
+              return false;
+            };
+          }
+    when: $(inputs.channel_yml != null && !inputs.skip_formatting)
     out: [pseudosorted_dir]
 
   stagedSorted:
@@ -593,7 +633,17 @@
                 return null;
             }
           }
-    when: $(inputs.channel_yml != null)
+      skip_formatting:
+        source: [stage/skip_formatting, skip_formatting]
+        valueFrom: |
+          ${
+            if(self[0] || self[1]){
+              return true;
+            } else {
+              return false;
+            };
+          }
+    when: $(inputs.channel_yml != null && !inputs.skip_formatting)
     out: [codebook, round_count, fov_count, channel_count, zplane_count, round_offset, fov_offset, channel_offset, zplane_offset, file_format, file_vars, cache_read_order, aux_names, aux_file_formats, aux_file_vars, aux_cache_read_order, aux_channel_count, aux_channel_slope, aux_channel_intercept]
 
   spaceTxConversion:
@@ -822,6 +872,17 @@
               return false;
             }
           }
+      skip_formatting:
+        source: [stage/skip_formatting, skip_formatting]
+        valueFrom: |
+          ${
+            if(self[0] || self[1]){
+              return true;
+            } else {
+              return false;
+            };
+          }
+    when: $(inputs.skip_formatting == false)
     out: [spaceTx_converted]
 
   processing:
@@ -837,8 +898,20 @@
               return false;
             };
           }
-      input_dir: spaceTxConversion/spaceTx_converted
+      input_dir:
+        source: [spaceTxConversion/spaceTx_converted, input_dir]
+        valueFrom: |
+          ${
+            if(self[0]){
+              return self[0];
+            } else if(self[1]) {
+              return self[1];
+            } else {
+              return null;
+            };
+          }
       parameter_json: parameter_json
+      selected_fovs: selected_fovs
       clip_min: clip_min
       clip_max: clip_max
       level_method: level_method
@@ -881,9 +954,10 @@
     run: steps/starfishRunner.cwl
     in:
       exp_loc:
-        source: [processing/processed_exp, spaceTxConversion/spaceTx_converted]
+        source: [processing/processed_exp, spaceTxConversion/spaceTx_converted, exp_loc]
         pickValue: first_non_null
       parameter_json: parameter_json
+      selected_fovs: selected_fovs
       level_method: level_method
       use_ref_img: use_ref_img
       anchor_view: anchor_view
@@ -904,6 +978,7 @@
         source: [processing/processed_exp, spaceTxConversion/spaceTx_converted, exp_loc]
         pickValue: first_non_null
       parameter_json: parameter_json
+      selected_fovs: selected_fovs
       aux_name: aux_name
       binary_mask:
         source: [binary_mask, mask_roi_files, mask_roi_formats, mask_labeled_files, mask_labeled_formats]
@@ -949,12 +1024,18 @@
   qc:
     run: steps/qc.cwl
     in:
+      skip_qc:
+        source: [stage/skip_qc, skip_qc]
+        valueFrom: |
+          ${
+            if(self[0] || self[1]){
+              return true;
+            } else {
+              return false;
+            }
+          }
       codebook:
-<<<<<<< HEAD
-        source: [sorter/pseudosorted_dir, spaceTxConversion/spaceTx_converted]
-=======
         source: [sorter/pseudosorted_dir, spaceTxConversion/spaceTx_converted, processing/processed_exp, exp_loc]
->>>>>>> 411150fb
         pickValue: first_non_null
         valueFrom: |
           ${
@@ -981,6 +1062,7 @@
               return null;
             }
           }
+      selected_fovs: selected_fovs
       has_spots:
         source: decoding_blob
         valueFrom: |
@@ -1013,5 +1095,6 @@
               "exp": self
             };
           }
+    when: $(inputs.skip_qc == false)
     out:
       [qc_metrics]