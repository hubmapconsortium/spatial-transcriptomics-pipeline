--- conflicted
+++ resolved
@@ -306,13 +306,6 @@
             type: int
             doc: Radius for white tophat noise filter
 
-<<<<<<< HEAD
-outputs:
-  1_Projected:
-    type: Directory
-    outputSource: align/projected
-  2_Registered:
-=======
 # QC
   skip_baysor:
     type: boolean?
@@ -330,7 +323,6 @@
 
 outputs:
   1_Pseudosort:
->>>>>>> b8e49ee9
     type: Directory
     outputSource: sorter/pseudosorted_dir
   2_tx_converted:
@@ -357,13 +349,9 @@
   sorter:
     run: steps/sorter.cwl
     in:
-<<<<<<< HEAD
-      tiffs: align/registered
-=======
       channel_yml: channel_yml
       cycle_yml: cycle_yml
       input_dir: tiffs
->>>>>>> b8e49ee9
       codebook: codebook
       round_count: round_count
       fov_count: fov_count
@@ -497,9 +485,6 @@
       fov_count: fov_count
       binary_mask: binary_mask
     out:
-<<<<<<< HEAD
-      [segmented]
-=======
       [segmented]
 
   baysorStaged:
@@ -546,5 +531,4 @@
             };
           }
     out:
-      [qc_metrics]
->>>>>>> b8e49ee9
+      [qc_metrics]