#!/usr/bin/env python

import glob
import json
import operator as op
import os
import sys
import time
from argparse import ArgumentParser
from collections import defaultdict
from copy import deepcopy
from datetime import datetime
from functools import partialmethod, reduce
from os import makedirs, path
from pathlib import Path
from typing import Callable, List, Tuple, Union

import numpy as np
import starfish
import starfish.data
import xarray as xr
from scipy.spatial import distance
from starfish import (
    Codebook,
    DecodedIntensityTable,
    Experiment,
    ImageStack,
    IntensityTable,
)
from starfish.core.types import (
    Number,
    PerImageSliceSpotResults,
    SpotAttributes,
    SpotFindingResults,
)
from starfish.types import Axes, Features, Levels, TraceBuildingStrategies
from tqdm import tqdm


def blobRunner(
    img: ImageStack,
    ref_img: ImageStack = None,
    min_sigma: Union[Number, Tuple[Number, ...]] = 0.5,
    max_sigma: Union[Number, Tuple[Number, ...]] = 8,
    num_sigma: int = 5,
    threshold: float = 0.1,
    is_volume: bool = False,
    detector_method: str = "blob_log",
    overlap: float = 0.5,
) -> SpotFindingResults:
    """
    The driver method for running blob-based spot detection, given a set of parameters.
    Parameters
    ----------
    img : ImageStack
        The target image for spot detection
    ref_img : ImageStack
        If provided, the reference image to be used for spot detection.
    The remaining parameters are passed as-is to the starfish.spots.FindSpots.BlobDetector object.
    Returns
    -------
    SpotFindingResults:
        Starfish wrapper for an xarray with the spot data.
    """
    print(locals())
    bd = starfish.spots.FindSpots.BlobDetector(
        min_sigma=min_sigma,
        max_sigma=max_sigma,
        num_sigma=num_sigma,
        threshold=threshold,
        is_volume=is_volume,
        detector_method=detector_method,
        overlap=overlap,
    )
    results = None
    # print(vars(bd))
    # print(vars(img))
    if ref_img:
        results = bd.run(image_stack=img, reference_image=ref_img)
    else:
        results = bd.run(image_stack=img)
    return results


def decodeRunner(
    spots: SpotFindingResults,
    codebook: Codebook,
    decoderKwargs: dict,
    callableDecoder: Callable = starfish.spots.DecodeSpots.PerRoundMaxChannel,
    n_processes: int = None,
) -> DecodedIntensityTable:
    """
    The driver for decoding spots into barcodes.
    Parameters
    ----------
    spots: SpotFindingResults
        Input spots for decoding
    codebook: Codebook
        The codebook for the experiment, to be used for decoding.
    decoderKwargs: dict
        Dictionary with optional arguments to be passed to the decoder object.
    callabeDecoder: Callable
        The method for creating a decoder of the desired type. Defaults to PerRoundMaxChannel.
    Returns
    -------
    DecodedIntensityTable:
        Starfish wrapper for an xarray with the labeled transcripts.
    """
    print(locals())
    decoder = callableDecoder(codebook=codebook, **decoderKwargs)
    if n_processes:
        results = decoder.run(spots=spots, n_processes=n_processes)
    else:
        results = decoder.run(spots=spots)

    return results


def blobDriver(
    img: ImageStack,
    ref_img: ImageStack,
    codebook: Codebook,
    blobRunnerKwargs: dict,
    decodeRunnerKwargs: dict,
    output_name: str,
) -> Tuple[SpotFindingResults, DecodedIntensityTable]:
    """
    Method to handle the blob-based version of the detection and decoding steps.
    Parameters
    ----------
    img : ImageStack
        The image to be processed.
    ref_img : ImageStack
        If provided, the reference image that will be used during spot detection.
    codebook : Codebook
        The codebook for the experiment, to be used for decoding.
    blobRunnerKwargs : dict
        A dictionary of optional parameters to be used for spot detection. Refer to blobRunner for specifics.
    decodeRunnerKwargs : dict
        A dictionary of optional parameters to be used in decoding. Refer to decodeRunner for specifics.
    output_dir: str
        The root location of the scripts output, to save blobs before they are put through the decoder.  Will not be saved if this is not passed.
    Returns
    -------
    SpotFindingResults:
        The container with information regarding spot locations.
    Mapping[str, DecodedIntensityTable]:
        A dictionary with the decoded tables stored by FOV name.
    """
    print(locals())
    start = time.time()
    blob = blobRunner(img, ref_img=ref_img if ref_img else None, **blobRunnerKwargs)
    print("blobRunner", time.time() - start)
    print("found total spots {}".format(blob.count_total_spots()))
    # if ref_img:
    #    # Starfish doesn't apply threshold correctly when a ref image is used
    #    # so go through results and manually apply it.
    #    if blobRunnerKwargs["threshold"]:
    #        thresh = blobRunnerKwargs["threshold"]
    #    else:
    #        thresh = 0.1
    #    for k, v in blob.items():
    #        data = v.spot_attrs.data
    #        high = data[data["intensity"] > thresh]
    #        v.spot_attrs = SpotAttributes(high)
    #    print(f"removed spots below threshold, now {blob.count_total_spots()} total spots")
    # blobs[fov] = blob
    if blob.count_total_spots() > 0:
        if output_dir:
            blob.save(output_name)
            print("spots saved.")
        start = time.time()
        decoded = decodeRunner(blob, codebook, **decodeRunnerKwargs)
        print("decodeRunner", time.time() - start)
        return blob, decoded
    else:
        print("Skipping decoding step.")
        return blob, DecodedIntensityTable()


def init_scale(img: ImageStack):
    """
    Initialize scaling factors for each image based on the relative positions
    of the 90th percentile of their intensity histograms.
    Parameters
    ----------
    img : ImageStack
        The target image for the initial scaling
    Returns
    -------
    Matrix of scaling factors (TODO: more specific + typecasting?)
    """

    # Build pixel histograms for each image
    pixel_histos = {}
    for r in range(img.num_rounds):
        for ch in range(img.num_chs):
            hist = np.histogram(img.xarray.data[r, ch], bins=range((2**16)))
            pixel_histos[(r, ch)] = hist[0]

    # Estimate scaling factors using cumulative distribution of each images intensities
    local_scale = {}
    for r in range(img.num_rounds):
        for ch in range(img.num_chs):
            cumsum = np.cumsum(pixel_histos[(r, ch)])
            cumsum = cumsum / cumsum[-1]
            diffs = np.abs(cumsum - 0.9)
            local_scale[(r, ch)] = np.where(diffs == np.min(diffs))[0][0] + 1

    # Normalize
    scale_mean = np.mean([x for x in local_scale.values()])
    for key in local_scale:
        local_scale[key] /= scale_mean

    return local_scale


def optimize_scale(
    img: ImageStack,
    scaling_factors,  # TODO typecast?
    codebook: Codebook,
    pixelRunnerKwargs: dict,
    is_volume: bool = False,
):
    """
    Parameters:
        img: Processed image.
        scaling_factors: Current intensity scaling factors
        codebook: Codebook object
        is_volume: Boolean whether to scale the image as a 3D volume or as individual 2D tiles.
        pixelRunnerKwargs: the parameters for running the decoder.
    """

    # Apply scaling factors
    for r in range(img.num_rounds):
        for ch in range(img.num_chs):
            img.xarray.data[r, ch] = img.xarray.data[r, ch] / scaling_factors[(r, ch)]

    # Scale image
    pmin = 0
    pmax = 100
    clip = starfish.image.Filter.ClipPercentileToZero(
        p_min=pmin, p_max=pmax, is_volume=is_volume, level_method=Levels.SCALE_BY_IMAGE
    )
    clip.run(img, in_place=True)

    # Decode image
    decoded_targets, prop_results = pixelDriver(img, codebook, **pixelRunnerKwargs)
    decoded_targets = decoded_targets.loc[decoded_targets[Features.PASSES_THRESHOLDS]]

    # Only calculate scaling factors if more than 10 transcripts, else return None
    if len(decoded_targets) >= 10:
        # Calculate on-bit scaling factors for each bit
        local_pixel_vector = []
        for barcode in range(1, len(codebook) + 1):
            idx = np.where(prop_results.decoded_image == barcode)
            coords = [(idx[0][i], idx[1][i], idx[2][i]) for i in range(len(idx[0]))]
            if len(coords) > 0:
                local_traces = np.array([img.xarray.data[:, :, c[0], c[1], c[2]] for c in coords])
                local_mean = np.mean(local_traces, axis=0)
                local_pixel_vector.append(local_mean / np.linalg.norm(local_mean))
                local_pixel_vector[-1] /= len(coords)
        pixel_traces = np.array(local_pixel_vector)

        # Normalize pixel traces by l2 norm
        norms = np.linalg.norm(np.asarray(pixel_traces), axis=(1, 2))
        for i in range(len(norms)):
            pixel_traces[i] = pixel_traces[i] / norms[i]

        # Calculate average pixel trace for each barcode and normalize
        one_bit_int = np.mean(pixel_traces, axis=0)
        one_bit_int = one_bit_int / np.mean(one_bit_int)

        # Convert into dictionary with same keys as scaling_factors
        scaling_mods = {}
        for i in range(one_bit_int.shape[0]):
            for j in range(one_bit_int.shape[1]):
                scaling_mods[(i, j)] = one_bit_int[i, j]
        return scaling_mods
    else:
        return None


def scale_img(
    img, codebook, pixelRunnerKwargs: dict, level_method: Levels, is_volume: bool = False
):
    """
    Main method for image rescaling. Takes a set of images and rescales them to get the best
    pixel-based estimate.  Returns an ImageStack.
    """

    # Crop edges
    crop = 40
    cropped_img = deepcopy(
        img.sel(
            {Axes.Y: (crop, img.shape[Axes.Y] - crop), Axes.X: (crop, img.shape[Axes.X] - crop)}
        )
    )

    # Initialize scaling factors
    local_scale = init_scale(cropped_img)

    # Optimize scaling factors until convergence
    scaling_factors = deepcopy(local_scale)
    og_img = deepcopy(cropped_img)
    mod_mean = 1
    iters = 0
    while mod_mean > 0.01:
        scaling_mods = optimize_scale(
            cropped_img, scaling_factors, codebook, pixelRunnerKwargs, is_volume
        )

        # If scaling_mods == None, less than 10 transcripts were decodable and scaling_factors are all set to 1
        if scaling_mods is None:
            scaling_factors = {key: 1 for key in scaling_factors}
            print(
                "Need at least 10 decodable transcripts to perform scaling. Try adjusting processing parameters"
            )
            break
        else:
            # Apply modifications to scaling_factors
            for key in sorted(scaling_factors):
                scaling_factors[key] = scaling_factors[key] * scaling_mods[key]

            # Replace image with unscaled version
            cropped_img = deepcopy(og_img)

            # Update mod_mean and add to iteration number. If iters reaches 20 return current scaling factors
            # and print message
            mod_mean = np.mean(abs(np.array([x for x in scaling_mods.values()]) - 1))
            iters += 1
            if iters >= 20:
                print(
                    "Scaling factors did not converge after 20 iterations. Returning initial estimate."
                )
                scaling_factors = deepcopy(local_scale)
                break

    # Scale with final factors
    for r in range(img.num_rounds):
        for ch in range(img.num_chs):
            print(f"({r},{ch}): {scaling_factors[(r,ch)]}")
            img.xarray.data[r, ch] = img.xarray.data[r, ch] / scaling_factors[(r, ch)]

    # Scale image
    pmin = 0
    pmax = 100
    clip = starfish.image.Filter.ClipPercentileToZero(
        p_min=pmin, p_max=pmax, is_volume=is_volume, level_method=Levels.SCALE_BY_IMAGE
    )
    clip.run(img, in_place=True)

    if scaling_mods is not None:
        print(f"Rescaled image in {iters} iterations, final mod_mean: {mod_mean}")

    return img


def pixelDriver(
    img: ImageStack,
    codebook: Codebook,
    distance_threshold: float,
    magnitude_threshold: float,
    pnorm: int = 2,
    min_area: int = 2,
    max_area: int = np.inf,
    norm_order: int = 2,
    n_processes: int = 1,
) -> DecodedIntensityTable:
    """
    Method to run Starfish's PixelSpotDecoder on the provided ImageStack
    Parameters
    ----------
    imgs : Mapping[str, ImageStack]
        The images to be processed, with the corresponding FOV name as the key.
    codebook : Codebook
        The codebook for the experiment, to be used for decoding.
    pixelRunnerKwargs : dict
        A dictionary of parameters to be passed to PixelSpotDecoder.
    Returns
    -------
    Mapping[str, DecodedIntensityTable]:
        A dictionary with the decoded tables stored by FOV name.
    """
    pixelRunner = starfish.spots.DetectPixels.PixelSpotDecoder(
        codebook=codebook,
        distance_threshold=distance_threshold,
<<<<<<< HEAD
        magnitude_threshold=magnitude_threshold * 2**16,
        pnorm=pnorm,
=======
        magnitude_threshold=magnitude_threshold,
        metric=metric,
>>>>>>> 65f96d9c
        min_area=min_area,
        max_area=max_area,
        norm_order=norm_order,
        n_workers=n_processes,
    )
    return pixelRunner.run(img)


def saveTable(table: DecodedIntensityTable, savename: str):
    """
    Reformats and saves a DecodedIntensityTable.
    """
    intensities = IntensityTable(table)
    traces = intensities.stack(traces=(Axes.ROUND.value, Axes.CH.value))
    # traces = table.stack(traces=(Axes.ROUND.value, Axes.CH.value))
    traces = traces.to_features_dataframe()
    traces.to_csv(savename)
    print(f"Saved decoded csv file {savename}.")


def nck(n, k):
    """
    n choose k function
    """
    k = min(k, n - k)
    numer = reduce(op.mul, range(n, n - k, -1), 1)
    denom = reduce(op.mul, range(1, k + 1), 1)
    return numer // denom


def add_corrected_rounds(codebook, decoded, ham_dist):
    """
    For MERFISH experiments, adds "corrected_rounds" field to DecodedIntensityTable which denotes the number of rounds
    that were corrected for in the experiment
    """

    # Make two dictionaries, both have target names as keys, neighbor_codes contains all neighboring codes to that
    # targets code within the hamming distance while perfect_words contains only the correct codeword for that target
    neighbor_codes = {}
    perfect_words = {}
    for code in codebook:
        target = str(code["target"].data)
        codeword = code.data
        codeword = codeword.flatten()
        C = [nck(x, ham_dist) for x in range(len(codeword))]
        codewords = np.tile(codeword, (len(C), 1))
        for i in range(len(C)):
            codewords[i, C[i]] = int(~np.array(codewords[i, C[i]], dtype=bool))
        neighbor_codes[target] = np.array([word / np.linalg.norm(word) for word in codewords])
        perfect_words[target] = codeword / np.linalg.norm(codeword)

    # For every transcript, check whether it's pixel vector is closer in distance to the true code or one of the
    # neighbor codes. If it is closer to a neighbor code, there was an error correction.
    corrected_rounds = []
    for i, transcript in enumerate(decoded):
        on_distance = np.linalg.norm(
            transcript.data.flatten() - perfect_words[str(transcript["target"].data)]
        )
        off_distances = distance.cdist(
            transcript.data.flatten().reshape((1, -1)),
            neighbor_codes[str(transcript["target"].data)],
        )
        if on_distance < np.min(off_distances):
            corrected_rounds.append(0)
        else:
            corrected_rounds.append(1)

    # Add corrected_rounds field to table and return
    return decoded.assign_coords(corrected_rounds=("features", corrected_rounds))


def getCoords(exploc: str, selected_fovs: List[int]):
    """
    Extracts physical coordinates of each FOV from the primary-fov_*.json files. Used in creating composite images.
    """

    # Get json file names
    img_jsons = sorted(glob.glob(f"{str(exploc)[:-15]}/primary-fov_*.json"))

    # Filter by selcted_fovs (if set)
    if selected_fovs is not None:
        fovs = ["fov_{:05}".format(int(f)) for f in selected_fovs]
        img_jsons = [
            img_json
            for img_json in img_jsons
            if img_json.split("/")[-1].split("-")[-1].split(".")[0] in fovs
        ]

    # Get x_min, x_max, y_min, and y_max values for all FOVs and keep track of the absolute x_min and y_min
    composite_coords = defaultdict(dict)
    physical_coords = defaultdict(dict)
    x_min_all = np.inf
    x_max_all = 0
    y_min_all = np.inf
    y_max_all = 0
    for img_json in img_jsons:
        pos = img_json.split("/")[-1].split("_")[-1].split(".")[0]
        with open(img_json, "r") as file:
            metadata = json.load(file)

        # Convert physical coordinates to pixel coordinates to find each FOVs place in the composite image
        xc = metadata["tiles"][0]["coordinates"]["xc"]
        yc = metadata["tiles"][0]["coordinates"]["yc"]
        zc = metadata["tiles"][0]["coordinates"]["zc"]
        tile_shape = metadata["tiles"][0]["tile_shape"]
        x_size = (xc[1] - xc[0] + 1) / tile_shape["x"]
        y_size = (yc[1] - yc[0] + 1) / tile_shape["y"]
        z_size = (zc[1] - zc[0]) / metadata["shape"]["z"]

        # Save physical distance values for later use
        physical_coords[pos]["xc"] = xc
        physical_coords[pos]["yc"] = yc
        physical_coords[pos]["zc"] = zc
        physical_coords["x_size"] = x_size
        physical_coords["y_size"] = y_size
        physical_coords["z_size"] = z_size

        # Save min and max values for x and y for each FOV and track the min/max values across all FOVs
        composite_coords[pos]["x_min"] = int(xc[0] / x_size)
        x_min_all = (
            x_min_all
            if x_min_all < composite_coords[pos]["x_min"]
            else composite_coords[pos]["x_min"]
        )
        composite_coords[pos]["x_max"] = int(xc[1] / x_size)
        x_max_all = (
            x_max_all
            if x_max_all > composite_coords[pos]["x_max"]
            else composite_coords[pos]["x_max"]
        )
        composite_coords[pos]["y_min"] = int(yc[0] / y_size)
        y_min_all = (
            y_min_all
            if y_min_all < composite_coords[pos]["y_min"]
            else composite_coords[pos]["y_min"]
        )
        composite_coords[pos]["y_max"] = int(yc[1] / y_size)
        y_max_all = (
            y_max_all
            if y_max_all > composite_coords[pos]["y_max"]
            else composite_coords[pos]["y_max"]
        )

    # Subtract minimum coord values from xs and ys (ensures (0,0) is the top left corner)
    for img_json in img_jsons:
        pos = img_json.split("/")[-1].split("_")[-1].split(".")[0]
        composite_coords[pos]["x_min"] = composite_coords[pos]["x_min"] - x_min_all
        composite_coords[pos]["x_max"] = composite_coords[pos]["x_max"] - x_min_all
        composite_coords[pos]["y_min"] = composite_coords[pos]["y_min"] - y_min_all
        composite_coords[pos]["y_max"] = composite_coords[pos]["y_max"] - y_min_all

    y_max_all -= y_min_all
    x_max_all -= x_min_all
    physical_coords["y_offset"] = y_min_all
    physical_coords["x_offset"] = x_min_all

    return composite_coords, physical_coords, y_max_all, x_max_all, metadata["shape"]


def createComposite(
    experiment: Experiment,
    exploc: str,
    anchor_name: str,
    is_volume: bool,
    level_method: Levels,
    selected_fovs: List[int],
    composite_pmin: float = 0.0,
    composite_pmax: float = 100.0,
):
    """
    Creates a composite image by taking all FOVs and placing that according to their fov_positioning input. Used
    as an option for postcode decoding.
    """

    # Get physical coordinates
    composite_coords, physical_coords, y_max_all, x_max_all, shape = getCoords(
        exploc, selected_fovs
    )

    # Create empty combined images
    combined_img = np.zeros(
        (shape["r"], shape["c"], shape["z"], int(y_max_all) + 1, int(x_max_all) + 1),
        dtype="float32",
    )
    combined_anchor = np.zeros(
        (shape["r"], 1, shape["z"], int(y_max_all) + 1, int(x_max_all) + 1), dtype="float32"
    )

    # Get json file names
    img_jsons = sorted(glob.glob(f"{str(exploc)[:-15]}/primary-fov_*.json"))

    # Filter by selcted_fovs (if set)
    if selected_fovs is not None:
        fovs = ["fov_{:05}".format(int(f)) for f in selected_fovs]
        img_jsons = [
            img_json
            for img_json in img_jsons
            if img_json.split("/")[-1].split("-")[-1].split(".")[0] in fovs
        ]

    # Fill in image
    for img_json in img_jsons:
        pos = img_json.split("/")[-1].split("_")[-1].split(".")[0]

        fov = "fov_" + "0" * (5 - len(str(pos))) + str(pos)
        img = experiment[fov].get_image("primary")

        x_min = composite_coords[pos]["x_min"]
        x_max = composite_coords[pos]["x_max"]
        y_min = composite_coords[pos]["y_min"]
        y_max = composite_coords[pos]["y_max"]
        combined_img[:, :, :, y_min : y_max + 1, x_min : x_max + 1] = deepcopy(img.xarray.data)

        if anchor_name:
            anchor = experiment[fov].get_image(anchor_name)
            combined_anchor[:, :, :, y_min : y_max + 1, x_min : x_max + 1] = deepcopy(
                anchor.xarray.data
            )

    # Turn into ImageStacks and delete original arrays to save memory
    # If no anchor image was provided create one by take the max projection along the channel axis
    combined_starfish_img = ImageStack.from_numpy(combined_img)
    del combined_img
    if anchor_name:
        combined_starfish_anchor = ImageStack.from_numpy(combined_anchor)
        del combined_anchor
    else:
        combined_starfish_anchor = combined_starfish_img.reduce({Axes.CH}, func="max")

    # Scale composite images
    clip = starfish.image.Filter.ClipPercentileToZero(
        p_min=composite_pmin,
        p_max=composite_pmax,
        is_volume=is_volume,
        level_method=level_method,
    )
    clip.run(combined_starfish_img, in_place=True)

    # Anchor has fixed values
    clip = starfish.image.Filter.ClipPercentileToZero(
        p_min=90, p_max=99.9, is_volume=is_volume, level_method=level_method
    )
    clip.run(combined_starfish_anchor, in_place=True)

    return combined_starfish_img, combined_starfish_anchor


def saveCompositeResults(spots, decoded, exploc, selected_fovs, output_name):
    # Splits large spots object into lots of smaller ones
    spot_items = dict(spots.items())
    for rch in spot_items:
        spot_items[rch] = spot_items[rch].spot_attrs.data

    composite_coords, physical_coords, y_max_all, x_max_all, shape = getCoords(
        exploc, selected_fovs
    )

    # Get json file names
    img_jsons = sorted(glob.glob(f"{str(exploc)[:-15]}/primary-fov_*.json"))

    # Filter by selcted_fovs (if set)
    if selected_fovs is not None:
        fovs = ["fov_{:05}".format(int(f)) for f in selected_fovs]
        img_jsons = [
            img_json
            for img_json in img_jsons
            if img_json.split("/")[-1].split("-")[-1].split(".")[0] in fovs
        ]

    # Create a new SpotFindingResults object with only spots from each position and save separately
    for img_json in img_jsons:
        pos = img_json.split("/")[-1].split("_")[-1].split(".")[0]
        fov = "fov_{:0>5}".format(pos)
        spot_attrs = {}
        x_min = composite_coords[pos]["x_min"]
        x_max = composite_coords[pos]["x_max"]
        y_min = composite_coords[pos]["y_min"]
        y_max = composite_coords[pos]["y_max"]
        for rch in spot_items:
            if y_min == 0:
                spot_attrs[rch] = spot_items[rch][
                    (spot_items[rch]["y"] >= y_min)
                    & (spot_items[rch]["y"] <= y_max)
                    & (spot_items[rch]["x"] > x_min)
                    & (spot_items[rch]["x"] <= x_max)
                ]
            elif x_min == 0:
                spot_attrs[rch] = spot_items[rch][
                    (spot_items[rch]["y"] > y_min)
                    & (spot_items[rch]["y"] <= y_max)
                    & (spot_items[rch]["x"] >= x_min)
                    & (spot_items[rch]["x"] <= x_max)
                ]
            else:
                spot_attrs[rch] = spot_items[rch][
                    (spot_items[rch]["y"] > y_min)
                    & (spot_items[rch]["y"] <= y_max)
                    & (spot_items[rch]["x"] > x_min)
                    & (spot_items[rch]["x"] <= x_max)
                ]
            spot_attrs[rch] = spot_attrs[rch].reset_index(drop=True)
            spot_attrs[rch]["y"] = spot_attrs[rch]["y"] - y_min
            spot_attrs[rch]["y_min"] = spot_attrs[rch]["y_min"] - y_min
            spot_attrs[rch]["y_max"] = spot_attrs[rch]["y_max"] - y_min
            spot_attrs[rch]["x"] = spot_attrs[rch]["x"] - x_min
            spot_attrs[rch]["x_min"] = spot_attrs[rch]["x_min"] - x_min
            spot_attrs[rch]["x_max"] = spot_attrs[rch]["x_max"] - x_min

        spot_attrs_list = []
        for ch in range(shape["c"]):
            for r in range(shape["r"]):
                spot_results = PerImageSliceSpotResults(
                    spot_attrs=SpotAttributes(spot_attrs[(r, ch)]), extras=None
                )
                spot_attrs_list.append((spot_results, {Axes.ROUND: r, Axes.CH: ch}))

        # Correctly adds correct physical coordinate info for each FOV
        coords = {}
        xc = physical_coords[pos]["xc"]
        yc = physical_coords[pos]["yc"]
        zc = physical_coords[pos]["zc"]
        x_size = physical_coords["x_size"]
        y_size = physical_coords["y_size"]
        z_size = physical_coords["z_size"]
        x_offset = physical_coords["x_offset"]
        y_offset = physical_coords["y_offset"]
        xrange = np.arange(xc[0] + x_offset, xc[1] + x_offset, x_size)
        coords["xc"] = xr.DataArray(data=xrange, dims=["x"], coords=dict(xc=(["x"], xrange)))
        yrange = np.arange(yc[0] + y_offset, yc[1] + y_offset, y_size)
        coords["yc"] = xr.DataArray(data=yrange, dims=["y"], coords=dict(yc=(["y"], xrange)))
        zrange = np.arange(zc[0], zc[1], z_size)
        coords["zc"] = xr.DataArray(
            data=zrange,
            dims=["z"],
            coords=dict(z=(["z"], zrange), zc=(["z"], zrange)),
        )

        fov_spots = SpotFindingResults(
            imagestack_coords=coords, log=starfish.Log(), spot_attributes_list=spot_attrs_list
        )

        if fov_spots.count_total_spots() > 0:
            if output_name:
                fov_spots.save(f"{output_name}spots/{fov}_")
    print("spots saved.")

    # Save decoded transcripts
    for pos in composite_coords:
        fov = "fov_" + "0" * (5 - len(str(pos))) + str(pos)

        # Subset transcripts for this FOV based on the FOV's composite coordinates
        x_min = composite_coords[pos]["x_min"]
        x_max = composite_coords[pos]["x_max"]
        y_min = composite_coords[pos]["y_min"]
        y_max = composite_coords[pos]["y_max"]
        decoded_results = decoded[
            (decoded["y"] >= y_min)
            & (decoded["y"] < y_max)
            & (decoded["x"] >= x_min)
            & (decoded["x"] < x_max)
        ]

        # Adjusts x and y values back to thier FOV pixel values
        decoded_results["x"].data -= x_min
        decoded_results["y"].data -= y_min

        # Correctly adds correct physical coordinate info for each FOV
        xc = physical_coords[pos]["xc"]
        yc = physical_coords[pos]["yc"]
        zc = physical_coords[pos]["zc"]
        x_size = physical_coords["x_size"]
        y_size = physical_coords["y_size"]
        z_size = physical_coords["z_size"]
        x_offset = physical_coords["x_offset"]
        y_offset = physical_coords["y_offset"]
        decoded_results["xc"].data = [
            x * x_size + xc[0] + x_offset for x in decoded_results["x"].data
        ]
        decoded_results["yc"].data = [
            y * y_size + yc[0] + y_offset for y in decoded_results["y"].data
        ]
        decoded_results["zc"].data = [z * z_size + zc[0] for z in decoded_results["z"].data]

        if len(decoded_results) > 0:
            saveTable(decoded_results, f"{output_name}csv/{fov}_decoded.csv")
            decoded_results.to_netcdf(f"{output_name}cdf/{fov}_decoded.cdf")
            print(f"Saved cdf file {output_name}cdf/{fov}_decoded.cdf")
        else:
            print(f"No transcripts found for {fov}! Not saving a DecodedIntensityTable file.")


def run(
    output_dir: str,
    input_dir: Path,
    experiment: Experiment,
    blob_based: bool,
    use_ref: bool,
    anchor_name: str,
    rescale: bool,
    level_method: Levels,
    is_volume: bool,
    is_composite: bool,
    not_filtered_results: bool,
    selected_fovs: List[int],
    blobRunnerKwargs: dict,
    decodeRunnerKwargs: dict,
    pixelRunnerKwargs: dict,
    compositeKwargs: dict,
):
    """
    Main method for executing runs.  Sets up directories and calls appropriate driver methods.
    Parameters
    ----------
    output_dir: str
        Location to put all output from this tool.  Dir will be created if not present.
    experiment: Experiment
        Experiment object with corresponding images and codebook.
    blob_based: bool
        If true, use blob-detection and decoding methods. Else, use pixel-based methods.
    use_ref: bool
        If true, a reference image will be used and created by flattening the fov.
    anchor_name: str
        If provided, that aux view will be flattened and used as the reference image.
    rescale: bool
        If true, the image will be rescaled until convergence before running the decoder.
    level_method: Levels
        The level method to be used in clip and scale.
    is_volume: bool
        If true, zslices will be treated as 3D image, instead of being processed separately
    is_composite: bool
        If true, all fovs will be composited into one image. Only used for postcode decoding.
    not_filtered_results: bool
        If true, rows with no target or that do not pass thresholds will not be removed.
    selected_fovs: List[int]
        If provided, FOVs with the selected indices will be processed.
    blobRunnerKwargs: dict
        Dictionary with arguments for blob detection. Refer to blobRunner.
    decodeRunnerKwargs: dict
        Dictionary with arguments for spot-based decoding. Refer to decodeRunner.
    pixelRunnerKwargs: dict
        Dictionary with arguments for pixel-based detection and decoding.  Refer to starfish PixelSpotDecoder.
    compositeKwargs: dict
        Dictionary with arguments for creating and scaling composite image option for postcodeDecode. Refer to createComposite.
    """
    if not path.isdir(output_dir):
        makedirs(output_dir)

    if not path.isdir(output_dir + "csv/"):
        makedirs(output_dir + "csv")

    if not path.isdir(output_dir + "cdf/"):
        makedirs(output_dir + "cdf")

    if blob_based and not path.isdir(output_dir + "spots/"):
        makedirs(output_dir + "spots")

    reporter = open(
        path.join(output_dir, datetime.now().strftime("%Y%m%d_%H%M_starfish_runner.log")), "w"
    )
    sys.stdout = reporter
    sys.stderr = reporter

    print(locals())

    # disabling tdqm for pipeline runs
    tqdm.__init__ = partialmethod(tqdm.__init__, disable=True)

    # If decoder is postcodeDecoder and composite_decode has been set to True then we combine images along edges
    # according to the information in fov_positioning input (extracted from json files) and then run spot finding
    # and decoding on the large composite image.
    if (
        decodeRunnerKwargs["callableDecoder"]
        and decodeRunnerKwargs["callableDecoder"].__name__ == "postcodeDecode"
        and is_composite
    ):
        if not anchor_name:
            print(
                "No anchor image detected. Using max projection of primary image as reference for spot finding (required for postcodeDecode)"
            )

        # Creates the big images. If not given an anchor_name then it takes the max projection of the primary image
        composite_img, composite_anchor = createComposite(
            experiment,
            input_dir,
            anchor_name,
            is_volume,
            level_method,
            selected_fovs,
            **compositeKwargs,
        )

        # Find spots and decode the composite image
        blobs, decoded = blobDriver(
            composite_img,
            composite_anchor.reduce({Axes.CH, Axes.ROUND}, func="max"),
            experiment.codebook,
            blobRunnerKwargs,
            decodeRunnerKwargs,
            output_name=f"{output_dir}spots/composite_",
        )

        # Save composite results
        if len(decoded) > 0:
            saveTable(decoded, output_dir + "csv/composite_decoded.csv")
            # decoded[fov].to_decoded_dataframe().save_csv(output_dir+fov+"_decoded.csv")
            decoded.to_netcdf(output_dir + "cdf/composite_decoded.cdf")
            print(f"Saved cdf file {output_dir}cdf/composite_decoded.cdf")
        else:
            print("No transcripts found for composite! Not saving a DecodedIntensityTable file.")

        # Saves per FOV spots and decoded results
        saveCompositeResults(blobs, decoded, input_dir, selected_fovs, output_name=f"{output_dir}")

    # Otherwise run on a per FOV basis
    else:
        if selected_fovs is not None:
            fovs = ["fov_{:05}".format(int(f)) for f in selected_fovs]
        else:
            fovs = experiment.keys()

        for fov in fovs:
            start0 = time.time()
            print("fov", fov)

            # we need to do this per fov to save memory
            start = time.time()
            img = experiment[fov].get_image("primary")
            print("Load Image", time.time() - start)

            ref_img = None
            if use_ref:
                ref_img = img.reduce({Axes.CH, Axes.ROUND}, func="max")
            if anchor_name:
                ref_img = (
                    experiment[fov]
                    .get_image(anchor_name)
                    .reduce({Axes.CH, Axes.ROUND}, func="max")
                )

            if rescale:
                img = scale_img(
                    img, experiment.codebook, pixelRunnerKwargs, level_method, is_volume
                )

            if blob_based:
                output_name = f"{output_dir}spots/{fov}_"
                blobs, decoded = blobDriver(
                    img,
                    ref_img,
                    experiment.codebook,
                    blobRunnerKwargs,
                    decodeRunnerKwargs,
                    output_name,
                )
                del blobs  # this is saved within the driver now
                print(f"Found {len(decoded)} transcripts with blobDriver")
            else:
                decoded = pixelDriver(img, experiment.codebook, **pixelRunnerKwargs)[0]
                print(f"Found {len(decoded)} transcripts with pixelDriver")

                # If applicable add "corrected_rounds" field

                # Check that codebook is not one-hot
                for row in experiment.codebook[0].data:
                    row_sum = sum(row == 0)
                    if row_sum != len(experiment.codebook["c"]) or row_sum != 0:
                        ham_dist = 1
                        decoded = add_corrected_rounds(experiment.codebook, decoded, ham_dist)

            # SimpleLookupDecoder will not have PASSES_THRESHOLDS
            if Features.PASSES_THRESHOLDS in decoded.coords and not not_filtered_results:
                decoded = decoded.loc[decoded[Features.PASSES_THRESHOLDS]]
                decoded = decoded[decoded.target != "nan"]

            if len(decoded) > 0:
                saveTable(decoded, output_dir + "csv/" + fov + "_decoded.csv")
                # decoded[fov].to_decoded_dataframe().save_csv(output_dir+fov+"_decoded.csv")
                decoded.to_netcdf(output_dir + "cdf/" + fov + "_decoded.cdf")
                print(f"Saved cdf file {output_dir}cdf/{fov}_decoded.cdf")
            else:
                print(f"No transcripts found for {fov}! Not saving a DecodedIntensityTable file.")

            # can run into memory problems, doing this preemptively.
            del img
            del ref_img
            del decoded
            print("Total driver time", time.time() - start0)

    sys.stdout = sys.__stdout__
    return 0


def addKwarg(parser, kwargdict, var):
    result = getattr(parser, var)
    if result:
        kwargdict[var] = result


if __name__ == "__main__":
    p = ArgumentParser()

    # inputs
    p.add_argument("--exp-loc", type=Path)
    p.add_argument("--tmp-prefix", type=str)
    p.add_argument("--is-volume", dest="is_volume", action="store_true")
    p.add_argument("--rescale", dest="rescale", action="store_true")
    p.add_argument("--level-method", type=str, nargs="?")
    p.add_argument("--anchor-view", type=str, nargs="?")
    p.add_argument("--not-filtered-results", dest="not_filtered_results", action="store_true")
    p.add_argument("--selected-fovs", nargs="+", const=None)

    # blobRunner kwargs
    p.add_argument("--min-sigma", type=float, nargs="*")
    p.add_argument("--max-sigma", type=float, nargs="*")
    p.add_argument("--num-sigma", type=int, nargs="?")
    p.add_argument("--threshold", type=float, nargs="?")
    p.add_argument("--overlap", type=float, nargs="?")
    p.add_argument("--detector-method", type=str, nargs="?")
    p.add_argument("--use-ref-img", dest="use_ref_img", action="store_true")
    p.set_defaults(use_ref_img=False)
    # == aside, are we going to want to include the ability to run a sweep?

    # decodeRunner kwargs
    p.add_argument("--decode-spots-method", type=str)
    p.add_argument(
        "--trace-building-strategy", type=str, nargs="?"
    )  # only optional for SimpleLookupDecoder

    # == MetricDistance
    p.add_argument("--max-distance", type=float, nargs="?")
    p.add_argument("--min-intensity", type=float, nargs="?")
    p.add_argument("--metric", type=str, nargs="?")
    p.add_argument("--norm-order", type=int, nargs="?")  # NOTE also used in pixelRunner
    p.add_argument("--anchor-round", type=int, nargs="?")  # also used in PerRoundMaxChannel
    p.add_argument(
        "--search-radius", type=float, nargs="?"
    )  # also used in PerRoundMaxChannel, CheckAll
    p.add_argument("--return-original-intensities", type=bool, nargs="?")

    # == CheckAll
    p.add_argument("--error-rounds", type=int, nargs="?")
    p.add_argument("--mode", type=str, nargs="?")
    p.add_argument("--physical-coords", dest="physical_coords", action="store_true")
    p.add_argument("--n-processes", type=int, nargs="?")  # also used in PixelDecoder

    # == postcodeDecode
    p.add_argument("--composite-decode", dest="composite_decode", action="store_true")
    p.add_argument("--composite-pmin", type=float, nargs="?")
    p.add_argument("--composite-pmax", type=float, nargs="?")

    # pixelRunner kwargs
    p.add_argument("--distance-threshold", type=float, nargs="?")
    p.add_argument("--magnitude-threshold", type=float, nargs="?")
    p.add_argument("--pnorm", type=int, nargs="?")
    p.add_argument("--min-area", type=int, nargs="?")
    p.add_argument("--max-area", type=int, nargs="?")

    args = p.parse_args()

    # for item in vars(args):
    #    print(item, ':', vars(args)[item])

    output_dir = f"tmp/{args.tmp_prefix}/4_Decoded_{args.tmp_prefix}/"

    exploc = args.exp_loc / "experiment.json"
    experiment = starfish.core.experiment.experiment.Experiment.from_json(str(exploc))

    blobRunnerKwargs = {}
    # addKwarg(args, blobRunnerKwargs, "min_sigma")
    # addKwarg(args, blobRunnerKwargs, "max_sigma")
    if args.min_sigma:
        if len(args.min_sigma) == 1:
            blobRunnerKwargs["min_sigma"] = args.min_sigma[0]
        else:
            blobRunnerKwargs["min_sigma"] = tuple(args.min_sigma)
    if args.max_sigma:
        if len(args.max_sigma) == 1:
            blobRunnerKwargs["max_sigma"] = args.min_sigma[0]
        else:
            blobRunnerKwargs["max_sigma"] = tuple(args.max_sigma)
    addKwarg(args, blobRunnerKwargs, "num_sigma")
    addKwarg(args, blobRunnerKwargs, "threshold")
    addKwarg(args, blobRunnerKwargs, "overlap")
    addKwarg(args, blobRunnerKwargs, "is_volume")
    addKwarg(args, blobRunnerKwargs, "detector_method")

    pixelRunnerKwargs = {}
    addKwarg(args, pixelRunnerKwargs, "metric")
    addKwarg(args, pixelRunnerKwargs, "distance_threshold")
    addKwarg(args, pixelRunnerKwargs, "magnitude_threshold")
    addKwarg(args, pixelRunnerKwargs, "pnorm")
    addKwarg(args, pixelRunnerKwargs, "min_area")
    addKwarg(args, pixelRunnerKwargs, "max_area")
    addKwarg(args, pixelRunnerKwargs, "norm_order")
    addKwarg(args, pixelRunnerKwargs, "n_processes")
    if pixelRunnerKwargs["magnitude_threshold"] is not None:
        if pixelRunnerKwargs["magnitude_threshold"] < 1:
            pixelRunnerKwargs["magnitude_threshold"] *= 2**16

    decodeKwargs = {}

    method = args.decode_spots_method
    blob_based = args.decode_spots_method is not None
    vol = False
    if blob_based:
        # checking dims on sigma, because scipy throws an unhelpful error
        # in the event of a mismatch.
        if args.min_sigma:
            minlen = len(tuple(args.min_sigma))

        if args.max_sigma:
            maxlen = len(tuple(args.max_sigma))

        if args.is_volume:
            vol = args.is_volume

        if not (args.min_sigma and vol + 2 == minlen) and (args.max_sigma and vol + 2 == maxlen):
            raise Exception(
                f"is_volume is set to {vol}, but sigma dimensions are of length {minlen} and {maxlen}"
            )

        if method == "PerRoundMaxChannel":
            method = starfish.spots.DecodeSpots.PerRoundMaxChannel
        elif method == "MetricDistance":
            method = starfish.spots.DecodeSpots.MetricDistance
        elif method == "SimpleLookupDecoder":
            method = starfish.spots.DecodeSpots.SimpleLookupDecoder
        elif method == "CheckAll":
            method = starfish.spots.DecodeSpots.CheckAll
        elif method == "postcodeDecode":
            method = starfish.spots.DecodeSpots.postcodeDecode
            # Check that codebook is compatible with postcode
            codebook = experiment.codebook
            codebook_no_blanks = codebook[
                ["blank" not in target.lower() for target in codebook["target"].data]
            ]
            if len(codebook_no_blanks) >= len(codebook["c"]) ** len(codebook["r"]):
                raise Exception(
                    "PoSTcode decoder requires some unused barcode space or some blank codes in \
                                 the codebook. If you have used 100% of the barcode space for real codes, \
                                 then PoSTcode is not a valid decoding option."
                )
        else:
            raise Exception("DecodeSpots method " + str(method) + " is not a valid method.")

        trace_strat = args.trace_building_strategy
        if (
            method == starfish.spots.DecodeSpots.PerRoundMaxChannel
            or method == starfish.spots.DecodeSpots.MetricDistance
        ):
            if trace_strat == "SEQUENTIAL":
                trace_strat = TraceBuildingStrategies.SEQUENTIAL
            elif trace_strat == "EXACT_MATCH":
                trace_strat = TraceBuildingStrategies.EXACT_MATCH
            elif trace_strat == "NEAREST_NEIGHBOR":
                trace_strat = TraceBuildingStrategies.NEAREST_NEIGHBOR
            else:
                raise Exception("TraceBuildingStrategies " + str(trace_strat) + " is not valid.")
            decodeKwargs["trace_building_strategy"] = trace_strat

    addKwarg(args, decodeKwargs, "error_rounds")
    addKwarg(args, decodeKwargs, "mode")
    addKwarg(args, decodeKwargs, "physical_coords")
    addKwarg(args, decodeKwargs, "max_distance")
    addKwarg(args, decodeKwargs, "min_intensity")
    if method == starfish.spots.DecodeSpots.MetricDistance:
        addKwarg(args, decodeKwargs, "metric")
        addKwarg(args, decodeKwargs, "norm_order")
        # notably including this when rescale is used with other decoders
        # leads to bugs since these two params aren't' an accepted decoder arg
    addKwarg(args, decodeKwargs, "anchor_round")
    addKwarg(args, decodeKwargs, "search_radius")

    decodeRunnerKwargs = {
        "decoderKwargs": decodeKwargs,
        "callableDecoder": method,
    }
    if method == starfish.spots.DecodeSpots.CheckAll:
        if args.n_processes:
            addKwarg(args, decodeRunnerKwargs, "n_processes")
        else:
            try:
                # the following line is not guaranteed to work on non-linux systems
                decodeRunnerKwargs["n_processes"] = len(os.sched_getaffinity(os.getpid()))
            except Exception:
                decodeRunnerKwargs["n_processes"] = 1
    addKwarg(args, decodeRunnerKwargs, "return_original_intensities")

    compositeKwargs = {}
    addKwarg(args, compositeKwargs, "composite_pmin")
    addKwarg(args, compositeKwargs, "composite_pmax")

    use_ref = args.use_ref_img
    anchor_name = args.anchor_view
    rescale = args.rescale
    composite = args.composite_decode
    not_filtered_results = args.not_filtered_results

    level_method = args.level_method
    if level_method and level_method == "SCALE_BY_CHUNK":
        level_method = Levels.SCALE_BY_CHUNK
    elif level_method and level_method == "SCALE_BY_IMAGE":
        level_method = Levels.SCALE_BY_IMAGE
    elif level_method and level_method == "SCALE_SATURATED_BY_CHUNK":
        level_method = Levels.SCALE_SATURATED_BY_CHUNK
    elif level_method and level_method == "SCALE_SATURATED_BY_IMAGE":
        level_method = Levels.SCALE_SATURATED_BY_IMAGE
    else:
        level_method = Levels.SCALE_BY_IMAGE

    run(
        output_dir,
        exploc,
        experiment,
        blob_based,
        use_ref,
        anchor_name,
        rescale,
        level_method,
        vol,
        composite,
        not_filtered_results,
        args.selected_fovs,
        blobRunnerKwargs,
        decodeRunnerKwargs,
        pixelRunnerKwargs,
        compositeKwargs,
    )<|MERGE_RESOLUTION|>--- conflicted
+++ resolved
@@ -385,13 +385,8 @@
     pixelRunner = starfish.spots.DetectPixels.PixelSpotDecoder(
         codebook=codebook,
         distance_threshold=distance_threshold,
-<<<<<<< HEAD
-        magnitude_threshold=magnitude_threshold * 2**16,
         pnorm=pnorm,
-=======
         magnitude_threshold=magnitude_threshold,
-        metric=metric,
->>>>>>> 65f96d9c
         min_area=min_area,
         max_area=max_area,
         norm_order=norm_order,
